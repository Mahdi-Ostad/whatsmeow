// Copyright (c) 2022 Tulir Asokan
//
// This Source Code Form is subject to the terms of the Mozilla Public
// License, v. 2.0. If a copy of the MPL was not distributed with this
// file, You can obtain one at http://mozilla.org/MPL/2.0/.

package whatsmeow

import (
	"context"
	"crypto/sha256"
	"encoding/base64"
	"encoding/binary"
	"encoding/hex"
	"errors"
	"fmt"
	"sort"
	"strconv"
	"strings"
	"time"

	"github.com/rs/zerolog"
	"go.mau.fi/libsignal/groups"
	"go.mau.fi/libsignal/keys/prekey"
	"go.mau.fi/libsignal/protocol"
	"go.mau.fi/libsignal/session"
	"go.mau.fi/libsignal/signalerror"
	"go.mau.fi/util/ptr"
	"go.mau.fi/util/random"
	"google.golang.org/protobuf/proto"

	waBinary "go.mau.fi/whatsmeow/binary"
	"go.mau.fi/whatsmeow/proto/waCommon"
	"go.mau.fi/whatsmeow/proto/waE2E"
	"go.mau.fi/whatsmeow/types"
	"go.mau.fi/whatsmeow/types/events"
)

const WebMessageIDPrefix = "3EB0"

// GenerateMessageID generates a random string that can be used as a message ID on WhatsApp.
//
//	msgID := cli.GenerateMessageID()
//	cli.SendMessage(context.Background(), targetJID, &waE2E.Message{...}, whatsmeow.SendRequestExtra{ID: msgID})
func (cli *Client) GenerateMessageID() types.MessageID {
	if cli != nil && cli.MessengerConfig != nil {
		return types.MessageID(strconv.FormatInt(GenerateFacebookMessageID(), 10))
	}
	data := make([]byte, 8, 8+20+16)
	binary.BigEndian.PutUint64(data, uint64(time.Now().Unix()))
	ownID := cli.getOwnID()
	if !ownID.IsEmpty() {
		data = append(data, []byte(ownID.User)...)
		data = append(data, []byte("@c.us")...)
	}
	data = append(data, random.Bytes(16)...)
	hash := sha256.Sum256(data)
	return WebMessageIDPrefix + strings.ToUpper(hex.EncodeToString(hash[:9]))
}

func GenerateFacebookMessageID() int64 {
	const randomMask = (1 << 22) - 1
	return (time.Now().UnixMilli() << 22) | (int64(binary.BigEndian.Uint32(random.Bytes(4))) & randomMask)
}

// GenerateMessageID generates a random string that can be used as a message ID on WhatsApp.
//
//	msgID := whatsmeow.GenerateMessageID()
//	cli.SendMessage(context.Background(), targetJID, &waE2E.Message{...}, whatsmeow.SendRequestExtra{ID: msgID})
//
// Deprecated: WhatsApp web has switched to using a hash of the current timestamp, user id and random bytes. Use Client.GenerateMessageID instead.
func GenerateMessageID() types.MessageID {
	return WebMessageIDPrefix + strings.ToUpper(hex.EncodeToString(random.Bytes(8)))
}

type MessageDebugTimings struct {
	Queue time.Duration

	Marshal         time.Duration
	GetParticipants time.Duration
	GetDevices      time.Duration
	GroupEncrypt    time.Duration
	PeerEncrypt     time.Duration

	Send  time.Duration
	Resp  time.Duration
	Retry time.Duration
}

func (mdt MessageDebugTimings) MarshalZerologObject(evt *zerolog.Event) {
	evt.Dur("queue", mdt.Queue)
	evt.Dur("marshal", mdt.Marshal)
	if mdt.GetParticipants != 0 {
		evt.Dur("get_participants", mdt.GetParticipants)
	}
	evt.Dur("get_devices", mdt.GetDevices)
	if mdt.GroupEncrypt != 0 {
		evt.Dur("group_encrypt", mdt.GroupEncrypt)
	}
	evt.Dur("peer_encrypt", mdt.PeerEncrypt)
	evt.Dur("send", mdt.Send)
	evt.Dur("resp", mdt.Resp)
	if mdt.Retry != 0 {
		evt.Dur("retry", mdt.Retry)
	}
}

type SendResponse struct {
	// The message timestamp returned by the server
	Timestamp time.Time

	// The ID of the sent message
	ID types.MessageID

	// The server-specified ID of the sent message. Only present for newsletter messages.
	ServerID types.MessageServerID

	// Message handling duration, used for debugging
	DebugTimings MessageDebugTimings

	// The identity the message was sent with (LID or PN)
	// This is currently not reliable in all cases.
	Sender types.JID
}

// SendRequestExtra contains the optional parameters for SendMessage.
//
// By default, optional parameters don't have to be provided at all, e.g.
//
//	cli.SendMessage(ctx, to, message)
//
// When providing optional parameters, add a single instance of this struct as the last parameter:
//
//	cli.SendMessage(ctx, to, message, whatsmeow.SendRequestExtra{...})
//
// Trying to add multiple extra parameters will return an error.
type SendRequestExtra struct {
	// The message ID to use when sending. If this is not provided, a random message ID will be generated
	ID types.MessageID
	// JID of the bot to be invoked (optional)
	InlineBotJID types.JID
	// Should the message be sent as a peer message (protocol messages to your own devices, e.g. app state key requests)
	Peer bool
	// A timeout for the send request. Unlike timeouts using the context parameter, this only applies
	// to the actual response waiting and not preparing/encrypting the message.
	// Defaults to 75 seconds. The timeout can be disabled by using a negative value.
	Timeout time.Duration
	// When sending media to newsletters, the Handle field returned by the file upload.
	MediaHandle string

	Meta *types.MsgMetaInfo
}

// SendMessage sends the given message.
//
// This method will wait for the server to acknowledge the message before returning.
// The return value is the timestamp of the message from the server.
//
// Optional parameters like the message ID can be specified with the SendRequestExtra struct.
// Only one extra parameter is allowed, put all necessary parameters in the same struct.
//
// The message itself can contain anything you want (within the protobuf schema).
// e.g. for a simple text message, use the Conversation field:
//
//	cli.SendMessage(context.Background(), targetJID, &waE2E.Message{
//		Conversation: proto.String("Hello, World!"),
//	})
//
// Things like replies, mentioning users and the "forwarded" flag are stored in ContextInfo,
// which can be put in ExtendedTextMessage and any of the media message types.
//
// For uploading and sending media/attachments, see the Upload method.
//
// For other message types, you'll have to figure it out yourself. Looking at the protobuf schema
// in binary/proto/def.proto may be useful to find out all the allowed fields. Printing the RawMessage
// field in incoming message events to figure out what it contains is also a good way to learn how to
// send the same kind of message.
func (cli *Client) SendMessage(ctx context.Context, to types.JID, message *waE2E.Message, extra ...SendRequestExtra) (resp SendResponse, err error) {
	if cli == nil {
		err = ErrClientIsNil
		return
	}
	var req SendRequestExtra
	if len(extra) > 1 {
		err = errors.New("only one extra parameter may be provided to SendMessage")
		return
	} else if len(extra) == 1 {
		req = extra[0]
	}
	if to.Device > 0 && !req.Peer {
		err = ErrRecipientADJID
		return
	}
	ownID := cli.getOwnID()
	if ownID.IsEmpty() {
		err = ErrNotLoggedIn
		return
	}

	if req.Timeout == 0 {
		req.Timeout = defaultRequestTimeout
	}
	if len(req.ID) == 0 {
		req.ID = cli.GenerateMessageID()
	}
	if to.Server == types.NewsletterServer {
		// TODO somehow deduplicate this with the code in sendNewsletter?
		if message.EditedMessage != nil {
			req.ID = types.MessageID(message.GetEditedMessage().GetMessage().GetProtocolMessage().GetKey().GetID())
		} else if message.ProtocolMessage != nil && message.ProtocolMessage.GetType() == waE2E.ProtocolMessage_REVOKE {
			req.ID = types.MessageID(message.GetProtocolMessage().GetKey().GetID())
		}
	}
	resp.ID = req.ID

	isInlineBotMode := false

	if !req.InlineBotJID.IsEmpty() {
		if !req.InlineBotJID.IsBot() {
			err = ErrInvalidInlineBotID
			return
		}
		isInlineBotMode = true
	}

	isBotMode := isInlineBotMode || to.IsBot()
	needsMessageSecret := isBotMode
	var extraParams nodeExtraParams

	if needsMessageSecret {
		if message.MessageContextInfo == nil {
			message.MessageContextInfo = &waE2E.MessageContextInfo{}
		}
		if message.MessageContextInfo.MessageSecret == nil {
			message.MessageContextInfo.MessageSecret = random.Bytes(32)
		}
	}

	if isBotMode {
		if message.MessageContextInfo.BotMetadata == nil {
			message.MessageContextInfo.BotMetadata = &waE2E.BotMetadata{
				PersonaID: proto.String("867051314767696$760019659443059"),
			}
		}

		if isInlineBotMode {
			// inline mode specific code
			messageSecret := message.GetMessageContextInfo().GetMessageSecret()
			message = &waE2E.Message{
				BotInvokeMessage: &waE2E.FutureProofMessage{
					Message: &waE2E.Message{
						ExtendedTextMessage: message.ExtendedTextMessage,
						MessageContextInfo: &waE2E.MessageContextInfo{
							BotMetadata: message.MessageContextInfo.BotMetadata,
						},
					},
				},
				MessageContextInfo: message.MessageContextInfo,
			}

			botMessage := &waE2E.Message{
				BotInvokeMessage: message.BotInvokeMessage,
				MessageContextInfo: &waE2E.MessageContextInfo{
					BotMetadata:      message.MessageContextInfo.BotMetadata,
					BotMessageSecret: applyBotMessageHKDF(messageSecret),
				},
			}

			messagePlaintext, _, marshalErr := marshalMessage(req.InlineBotJID, botMessage)
			if marshalErr != nil {
				err = marshalErr
				return
			}

			participantNodes, _ := cli.encryptMessageForDevices(ctx, []types.JID{req.InlineBotJID}, resp.ID, messagePlaintext, nil, waBinary.Attrs{})
			extraParams.botNode = &waBinary.Node{
				Tag:     "bot",
				Attrs:   nil,
				Content: participantNodes,
			}
		}
	}

	var groupParticipants []types.JID
	if to.Server == types.GroupServer || to.Server == types.BroadcastServer {
		start := time.Now()
		if to.Server == types.GroupServer {
			var cachedData *groupMetaCache
			cachedData, err = cli.getCachedGroupData(ctx, to)
			if err != nil {
				err = fmt.Errorf("failed to get group members: %w", err)
				return
			}
			groupParticipants = cachedData.Members
			// TODO this is fairly hacky, is there a proper way to determine which identity the message is sent with?
			if cachedData.AddressingMode == types.AddressingModeLID {
				ownID = cli.getOwnLID()
				extraParams.addressingMode = types.AddressingModeLID
				if req.Meta == nil {
					req.Meta = &types.MsgMetaInfo{}
				}
				req.Meta.DeprecatedLIDSession = ptr.Ptr(false)
			} else if cachedData.CommunityAnnouncementGroup && req.Meta != nil {
				ownID = cli.getOwnLID()
				// Why is this set to PN?
				extraParams.addressingMode = types.AddressingModePN
			}
		} else {
			groupParticipants, err = cli.getBroadcastListParticipants(ctx, to)
			if err != nil {
				err = fmt.Errorf("failed to get broadcast list members: %w", err)
				return
			}
		}
		resp.DebugTimings.GetParticipants = time.Since(start)
	} else if to.Server == types.HiddenUserServer {
		ownID = cli.getOwnLID()
		extraParams.addressingMode = types.AddressingModeLID
		// if req.Meta == nil {
		// 	req.Meta = &types.MsgMetaInfo{}
		// }
		// req.Meta.DeprecatedLIDSession = ptr.Ptr(false)
	}
	if req.Meta != nil {
		extraParams.metaNode = &waBinary.Node{
			Tag:   "meta",
			Attrs: waBinary.Attrs{},
		}
		if req.Meta.DeprecatedLIDSession != nil {
			extraParams.metaNode.Attrs["deprecated_lid_session"] = *req.Meta.DeprecatedLIDSession
		}
		if req.Meta.ThreadMessageID != "" {
			extraParams.metaNode.Attrs["thread_msg_id"] = req.Meta.ThreadMessageID
			extraParams.metaNode.Attrs["thread_msg_sender_jid"] = req.Meta.ThreadMessageSenderJID
		}
	}

	resp.Sender = ownID

	start := time.Now()
	// Sending multiple messages at a time can cause weird issues and makes it harder to retry safely
	cli.messageSendLock.Lock()
	resp.DebugTimings.Queue = time.Since(start)
	defer cli.messageSendLock.Unlock()

	respChan := cli.waitResponse(req.ID)
	// Peer message retries aren't implemented yet
	if !req.Peer {
		cli.addRecentMessage(to, req.ID, message, nil)
	}

	if message.GetMessageContextInfo().GetMessageSecret() != nil {
		err = cli.Store.MsgSecrets.PutMessageSecret(ctx, to, ownID, req.ID, message.GetMessageContextInfo().GetMessageSecret())
		if err != nil {
			cli.Log.Warnf("Failed to store message secret key for outgoing message %s: %v", req.ID, err)
		} else {
			cli.Log.Debugf("Stored message secret key for outgoing message %s", req.ID)
		}
	}
	var phash string
	var data []byte
	switch to.Server {
	case types.GroupServer, types.BroadcastServer:
		phash, data, err = cli.sendGroup(ctx, to, groupParticipants, req.ID, message, &resp.DebugTimings, extraParams)
	case types.DefaultUserServer, types.BotServer:
		if req.Peer {
			data, err = cli.sendPeerMessage(ctx, to, req.ID, message, &resp.DebugTimings)
		} else {
			data, err = cli.sendDM(ctx, ownID, to, req.ID, message, &resp.DebugTimings, extraParams)
		}
	case types.NewsletterServer:
		data, err = cli.sendNewsletter(to, req.ID, message, req.MediaHandle, &resp.DebugTimings)
	default:
		err = fmt.Errorf("%w %s", ErrUnknownServer, to.Server)
	}
	start = time.Now()
	if err != nil {
		cli.cancelResponse(req.ID, respChan)
		return
	}
	var respNode *waBinary.Node
	var timeoutChan <-chan time.Time
	if req.Timeout > 0 {
		timeoutChan = time.After(req.Timeout)
	} else {
		timeoutChan = make(<-chan time.Time)
	}
	select {
	case respNode = <-respChan:
	case <-timeoutChan:
		cli.cancelResponse(req.ID, respChan)
		err = ErrMessageTimedOut
		return
	case <-ctx.Done():
		cli.cancelResponse(req.ID, respChan)
		err = ctx.Err()
		return
	}
	resp.DebugTimings.Resp = time.Since(start)
	if isDisconnectNode(respNode) {
		start = time.Now()
		respNode, err = cli.retryFrame("message send", req.ID, data, respNode, ctx, 0)
		resp.DebugTimings.Retry = time.Since(start)
		if err != nil {
			return
		}
	}
	ag := respNode.AttrGetter()
	resp.ServerID = types.MessageServerID(ag.OptionalInt("server_id"))
	resp.Timestamp = ag.UnixTime("t")
	if errorCode := ag.Int("error"); errorCode != 0 {
		err = fmt.Errorf("%w %d", ErrServerReturnedError, errorCode)
	}
	expectedPHash := ag.OptionalString("phash")
	if len(expectedPHash) > 0 && phash != expectedPHash {
		cli.Log.Warnf("Server returned different participant list hash when sending to %s. Some devices may not have received the message.", to)
		// TODO also invalidate device list caches
		cli.groupCacheLock.Lock()
		delete(cli.groupCache, to)
		cli.groupCacheLock.Unlock()
	}
	return
}

// RevokeMessage deletes the given message from everyone in the chat.
//
// This method will wait for the server to acknowledge the revocation message before returning.
// The return value is the timestamp of the message from the server.
//
// Deprecated: This method is deprecated in favor of BuildRevoke
func (cli *Client) RevokeMessage(chat types.JID, id types.MessageID) (SendResponse, error) {
	return cli.SendMessage(context.TODO(), chat, cli.BuildRevoke(chat, types.EmptyJID, id))
}

// BuildMessageKey builds a MessageKey object, which is used to refer to previous messages
// for things such as replies, revocations and reactions.
func (cli *Client) BuildMessageKey(chat, sender types.JID, id types.MessageID) *waCommon.MessageKey {
	key := &waCommon.MessageKey{
		FromMe:    proto.Bool(true),
		ID:        proto.String(id),
		RemoteJID: proto.String(chat.String()),
	}
	if !sender.IsEmpty() && sender.User != cli.getOwnID().User && sender.User != cli.getOwnLID().User {
		key.FromMe = proto.Bool(false)
		if chat.Server != types.DefaultUserServer && chat.Server != types.HiddenUserServer && chat.Server != types.MessengerServer {
			key.Participant = proto.String(sender.ToNonAD().String())
		}
	}
	return key
}

// BuildRevoke builds a message revocation message using the given variables.
// The built message can be sent normally using Client.SendMessage.
//
// To revoke your own messages, pass your JID or an empty JID as the second parameter (sender).
//
//	resp, err := cli.SendMessage(context.Background(), chat, cli.BuildRevoke(chat, types.EmptyJID, originalMessageID)
//
// To revoke someone else's messages when you are group admin, pass the message sender's JID as the second parameter.
//
//	resp, err := cli.SendMessage(context.Background(), chat, cli.BuildRevoke(chat, senderJID, originalMessageID)
func (cli *Client) BuildRevoke(chat, sender types.JID, id types.MessageID) *waE2E.Message {
	return &waE2E.Message{
		ProtocolMessage: &waE2E.ProtocolMessage{
			Type: waE2E.ProtocolMessage_REVOKE.Enum(),
			Key:  cli.BuildMessageKey(chat, sender, id),
		},
	}
}

// BuildReaction builds a message reaction message using the given variables.
// The built message can be sent normally using Client.SendMessage.
//
//	resp, err := cli.SendMessage(context.Background(), chat, cli.BuildReaction(chat, senderJID, targetMessageID, "🐈️")
//
// Note that for newsletter messages, you need to use NewsletterSendReaction instead of BuildReaction + SendMessage.
func (cli *Client) BuildReaction(chat, sender types.JID, id types.MessageID, reaction string) *waE2E.Message {
	return &waE2E.Message{
		ReactionMessage: &waE2E.ReactionMessage{
			Key:               cli.BuildMessageKey(chat, sender, id),
			Text:              proto.String(reaction),
			SenderTimestampMS: proto.Int64(time.Now().UnixMilli()),
		},
	}
}

// BuildUnavailableMessageRequest builds a message to request the user's primary device to send
// the copy of a message that this client was unable to decrypt.
//
// The built message can be sent using Client.SendMessage, but you must pass whatsmeow.SendRequestExtra{Peer: true} as the last parameter.
// The full response will come as a ProtocolMessage with type `PEER_DATA_OPERATION_REQUEST_RESPONSE_MESSAGE`.
// The response events will also be dispatched as normal *events.Message's with UnavailableRequestID set to the request message ID.
func (cli *Client) BuildUnavailableMessageRequest(chat, sender types.JID, id string) *waE2E.Message {
	return &waE2E.Message{
		ProtocolMessage: &waE2E.ProtocolMessage{
			Type: waE2E.ProtocolMessage_PEER_DATA_OPERATION_REQUEST_MESSAGE.Enum(),
			PeerDataOperationRequestMessage: &waE2E.PeerDataOperationRequestMessage{
				PeerDataOperationRequestType: waE2E.PeerDataOperationRequestType_PLACEHOLDER_MESSAGE_RESEND.Enum(),
				PlaceholderMessageResendRequest: []*waE2E.PeerDataOperationRequestMessage_PlaceholderMessageResendRequest{{
					MessageKey: cli.BuildMessageKey(chat, sender, id),
				}},
			},
		},
	}
}

// BuildHistorySyncRequest builds a message to request additional history from the user's primary device.
//
// The built message can be sent using Client.SendMessage, but you must pass whatsmeow.SendRequestExtra{Peer: true} as the last parameter.
// The response will come as an *events.HistorySync with type `ON_DEMAND`.
//
// The response will contain to `count` messages immediately before the given message.
// The recommended number of messages to request at a time is 50.
func (cli *Client) BuildHistorySyncRequest(lastKnownMessageInfo *types.MessageInfo, count int) *waE2E.Message {
	return &waE2E.Message{
		ProtocolMessage: &waE2E.ProtocolMessage{
			Type: waE2E.ProtocolMessage_PEER_DATA_OPERATION_REQUEST_MESSAGE.Enum(),
			PeerDataOperationRequestMessage: &waE2E.PeerDataOperationRequestMessage{
				PeerDataOperationRequestType: waE2E.PeerDataOperationRequestType_HISTORY_SYNC_ON_DEMAND.Enum(),
				HistorySyncOnDemandRequest: &waE2E.PeerDataOperationRequestMessage_HistorySyncOnDemandRequest{
					ChatJID:              proto.String(lastKnownMessageInfo.Chat.String()),
					OldestMsgID:          proto.String(lastKnownMessageInfo.ID),
					OldestMsgFromMe:      proto.Bool(lastKnownMessageInfo.IsFromMe),
					OnDemandMsgCount:     proto.Int32(int32(count)),
					OldestMsgTimestampMS: proto.Int64(lastKnownMessageInfo.Timestamp.UnixMilli()),
				},
			},
		},
	}
}

// EditWindow specifies how long a message can be edited for after it was sent.
const EditWindow = 20 * time.Minute

// BuildEdit builds a message edit message using the given variables.
// The built message can be sent normally using Client.SendMessage.
//
//	resp, err := cli.SendMessage(context.Background(), chat, cli.BuildEdit(chat, originalMessageID, &waE2E.Message{
//		Conversation: proto.String("edited message"),
//	})
func (cli *Client) BuildEdit(chat types.JID, id types.MessageID, newContent *waE2E.Message) *waE2E.Message {
	return &waE2E.Message{
		EditedMessage: &waE2E.FutureProofMessage{
			Message: &waE2E.Message{
				ProtocolMessage: &waE2E.ProtocolMessage{
					Key: &waCommon.MessageKey{
						FromMe:    proto.Bool(true),
						ID:        proto.String(id),
						RemoteJID: proto.String(chat.String()),
					},
					Type:          waE2E.ProtocolMessage_MESSAGE_EDIT.Enum(),
					EditedMessage: newContent,
					TimestampMS:   proto.Int64(time.Now().UnixMilli()),
				},
			},
		},
	}
}

const (
	DisappearingTimerOff     = time.Duration(0)
	DisappearingTimer24Hours = 24 * time.Hour
	DisappearingTimer7Days   = 7 * 24 * time.Hour
	DisappearingTimer90Days  = 90 * 24 * time.Hour
)

// ParseDisappearingTimerString parses common human-readable disappearing message timer strings into Duration values.
// If the string doesn't look like one of the allowed values (0, 24h, 7d, 90d), the second return value is false.
func ParseDisappearingTimerString(val string) (time.Duration, bool) {
	switch strings.ReplaceAll(strings.ToLower(val), " ", "") {
	case "0d", "0h", "0s", "0", "off":
		return DisappearingTimerOff, true
	case "1day", "day", "1d", "1", "24h", "24", "86400s", "86400":
		return DisappearingTimer24Hours, true
	case "1week", "week", "7d", "7", "168h", "168", "604800s", "604800":
		return DisappearingTimer7Days, true
	case "3months", "3m", "3mo", "90d", "90", "2160h", "2160", "7776000s", "7776000":
		return DisappearingTimer90Days, true
	default:
		return 0, false
	}
}

// SetDisappearingTimer sets the disappearing timer in a chat. Both private chats and groups are supported, but they're
// set with different methods.
//
// Note that while this function allows passing non-standard durations, official WhatsApp apps will ignore those,
// and in groups the server will just reject the change. You can use the DisappearingTimer<Duration> constants for convenience.
//
// In groups, the server will echo the change as a notification, so it'll show up as a *events.GroupInfo update.
func (cli *Client) SetDisappearingTimer(chat types.JID, timer time.Duration) (err error) {
	switch chat.Server {
	case types.DefaultUserServer:
		_, err = cli.SendMessage(context.TODO(), chat, &waE2E.Message{
			ProtocolMessage: &waE2E.ProtocolMessage{
				Type:                waE2E.ProtocolMessage_EPHEMERAL_SETTING.Enum(),
				EphemeralExpiration: proto.Uint32(uint32(timer.Seconds())),
			},
		})
	case types.GroupServer:
		if timer == 0 {
			_, err = cli.sendGroupIQ(context.TODO(), iqSet, chat, waBinary.Node{Tag: "not_ephemeral"})
		} else {
			_, err = cli.sendGroupIQ(context.TODO(), iqSet, chat, waBinary.Node{
				Tag: "ephemeral",
				Attrs: waBinary.Attrs{
					"expiration": strconv.Itoa(int(timer.Seconds())),
				},
			})
			if errors.Is(err, ErrIQBadRequest) {
				err = wrapIQError(ErrInvalidDisappearingTimer, err)
			}
		}
	default:
		err = fmt.Errorf("can't set disappearing time in a %s chat", chat.Server)
	}
	return
}

func participantListHashV2(participants []types.JID) string {
	participantsStrings := make([]string, len(participants))
	for i, part := range participants {
		participantsStrings[i] = part.ADString()
	}

	sort.Strings(participantsStrings)
	hash := sha256.Sum256([]byte(strings.Join(participantsStrings, "")))
	return fmt.Sprintf("2:%s", base64.RawStdEncoding.EncodeToString(hash[:6]))
}

func (cli *Client) sendNewsletter(
	to types.JID,
	id types.MessageID,
	message *waE2E.Message,
	mediaID string,
	timings *MessageDebugTimings,
) ([]byte, error) {
	attrs := waBinary.Attrs{
		"to":   to,
		"id":   id,
		"type": getTypeFromMessage(message),
	}
	if mediaID != "" {
		attrs["media_id"] = mediaID
	}
	if message.EditedMessage != nil {
		attrs["edit"] = string(types.EditAttributeAdminEdit)
		message = message.GetEditedMessage().GetMessage().GetProtocolMessage().GetEditedMessage()
	} else if message.ProtocolMessage != nil && message.ProtocolMessage.GetType() == waE2E.ProtocolMessage_REVOKE {
		attrs["edit"] = string(types.EditAttributeAdminRevoke)
		message = nil
	}
	start := time.Now()
	plaintext, _, err := marshalMessage(to, message)
	timings.Marshal = time.Since(start)
	if err != nil {
		return nil, err
	}
	plaintextNode := waBinary.Node{
		Tag:     "plaintext",
		Content: plaintext,
		Attrs:   waBinary.Attrs{},
	}
	if message != nil {
		if mediaType := getMediaTypeFromMessage(message); mediaType != "" {
			plaintextNode.Attrs["mediatype"] = mediaType
		}
	}
	node := waBinary.Node{
		Tag:     "message",
		Attrs:   attrs,
		Content: []waBinary.Node{plaintextNode},
	}
	start = time.Now()
	data, err := cli.sendNodeAndGetData(node)
	timings.Send = time.Since(start)
	if err != nil {
		return nil, fmt.Errorf("failed to send message node: %w", err)
	}
	return data, nil
}

type nodeExtraParams struct {
	botNode        *waBinary.Node
	metaNode       *waBinary.Node
	addressingMode types.AddressingMode
}

func (cli *Client) sendGroup(
	ctx context.Context,
	to types.JID,
	participants []types.JID,
	id types.MessageID,
	message *waE2E.Message,
	timings *MessageDebugTimings,
	extraParams nodeExtraParams,
) (string, []byte, error) {
	start := time.Now()
	plaintext, _, err := marshalMessage(to, message)
	timings.Marshal = time.Since(start)
	if err != nil {
		return "", nil, err
	}

	start = time.Now()
	builder := groups.NewGroupSessionBuilder(cli.Store, pbSerializer)
	builderTime := time.Since(start)
	senderKeyName := protocol.NewSenderKeyName(to.String(), cli.getOwnLID().SignalAddress())
<<<<<<< HEAD
	senderKeyNameTime := time.Since(start)
	signalSKDMessage, err := builder.Create(senderKeyName)
=======
	signalSKDMessage, err := builder.Create(ctx, senderKeyName)
>>>>>>> d9bdff42
	if err != nil {
		return "", nil, fmt.Errorf("failed to create sender key distribution message to send %s to %s: %w", id, to, err)
	}
	signalSKDMessageTime := time.Since(start)
	skdMessage := &waE2E.Message{
		SenderKeyDistributionMessage: &waE2E.SenderKeyDistributionMessage{
			GroupID:                             proto.String(to.String()),
			AxolotlSenderKeyDistributionMessage: signalSKDMessage.Serialize(),
		},
	}
	skdMessageTime := time.Since(start)
	skdPlaintext, err := proto.Marshal(skdMessage)
	if err != nil {
		return "", nil, fmt.Errorf("failed to marshal sender key distribution message to send %s to %s: %w", id, to, err)
	}
	skdPlaintextTime := time.Since(start)
	cipher := groups.NewGroupCipher(builder, senderKeyName, cli.Store)
<<<<<<< HEAD
	cipherTime := time.Since(start)
	encrypted, err := cipher.Encrypt(padMessage(plaintext))
=======
	encrypted, err := cipher.Encrypt(ctx, padMessage(plaintext))
>>>>>>> d9bdff42
	if err != nil {
		return "", nil, fmt.Errorf("failed to encrypt group message to send %s to %s: %w", id, to, err)
	}
	encryptedTime := time.Since(start)
	ciphertext := encrypted.SignedSerialize()
	timings.GroupEncrypt = time.Since(start)

	if timings.GroupEncrypt > time.Second*10 {
		cli.Log.Infof(fmt.Sprintf("SENDGROUPSLOW! builderTime: %d, senderKeyNameTime: %d, signalSKDMessageTime: %d, skdMessageTime: %d, skdPlaintextTime: %d, cipherTime: %d, encryptedTime: %d, finalTime: %d",
			builderTime.Milliseconds(), senderKeyNameTime.Milliseconds(), signalSKDMessageTime.Milliseconds(), skdMessageTime.Milliseconds(), skdPlaintextTime.Milliseconds(), cipherTime.Milliseconds(), encryptedTime.Milliseconds(), timings.GroupEncrypt.Milliseconds()))
	}

	node, allDevices, err := cli.prepareMessageNode(
		ctx, to, id, message, participants, skdPlaintext, nil, timings, extraParams,
	)
	if err != nil {
		return "", nil, err
	}

	phash := participantListHashV2(allDevices)
	node.Attrs["phash"] = phash
	skMsg := waBinary.Node{
		Tag:     "enc",
		Content: ciphertext,
		Attrs:   waBinary.Attrs{"v": "2", "type": "skmsg"},
	}
	if mediaType := getMediaTypeFromMessage(message); mediaType != "" {
		skMsg.Attrs["mediatype"] = mediaType
	}
	node.Content = append(node.GetChildren(), skMsg)

	start = time.Now()
	data, err := cli.sendNodeAndGetData(*node)
	timings.Send = time.Since(start)
	if err != nil {
		return "", nil, fmt.Errorf("failed to send message node: %w", err)
	}
	return phash, data, nil
}

func (cli *Client) sendPeerMessage(
	ctx context.Context,
	to types.JID,
	id types.MessageID,
	message *waE2E.Message,
	timings *MessageDebugTimings,
) ([]byte, error) {
	node, err := cli.preparePeerMessageNode(ctx, to, id, message, timings)
	if err != nil {
		return nil, err
	}
	start := time.Now()
	data, err := cli.sendNodeAndGetData(*node)
	timings.Send = time.Since(start)
	if err != nil {
		return nil, fmt.Errorf("failed to send message node: %w", err)
	}
	return data, nil
}

func (cli *Client) sendDM(
	ctx context.Context,
	ownID,
	to types.JID,
	id types.MessageID,
	message *waE2E.Message,
	timings *MessageDebugTimings,
	extraParams nodeExtraParams,
) ([]byte, error) {
	start := time.Now()
	messagePlaintext, deviceSentMessagePlaintext, err := marshalMessage(to, message)
	timings.Marshal = time.Since(start)
	if err != nil {
		return nil, err
	}

	node, _, err := cli.prepareMessageNode(
		ctx, to, id, message, []types.JID{to, ownID.ToNonAD()},
		messagePlaintext, deviceSentMessagePlaintext, timings, extraParams,
	)
	if err != nil {
		return nil, err
	}
	start = time.Now()
	data, err := cli.sendNodeAndGetData(*node)
	timings.Send = time.Since(start)
	if err != nil {
		return nil, fmt.Errorf("failed to send message node: %w", err)
	}
	return data, nil
}

func getTypeFromMessage(msg *waE2E.Message) string {
	switch {
	case msg.ViewOnceMessage != nil:
		return getTypeFromMessage(msg.ViewOnceMessage.Message)
	case msg.ViewOnceMessageV2 != nil:
		return getTypeFromMessage(msg.ViewOnceMessageV2.Message)
	case msg.ViewOnceMessageV2Extension != nil:
		return getTypeFromMessage(msg.ViewOnceMessageV2Extension.Message)
	case msg.LottieStickerMessage != nil:
		return getTypeFromMessage(msg.LottieStickerMessage.Message)
	case msg.EphemeralMessage != nil:
		return getTypeFromMessage(msg.EphemeralMessage.Message)
	case msg.DocumentWithCaptionMessage != nil:
		return getTypeFromMessage(msg.DocumentWithCaptionMessage.Message)
	case msg.ReactionMessage != nil, msg.EncReactionMessage != nil:
		return "reaction"
	case msg.PollCreationMessage != nil, msg.PollUpdateMessage != nil:
		return "poll"
	case getMediaTypeFromMessage(msg) != "":
		return "media"
	case msg.Conversation != nil, msg.ExtendedTextMessage != nil, msg.ProtocolMessage != nil:
		return "text"
	default:
		return "text"
	}
}

func getMediaTypeFromMessage(msg *waE2E.Message) string {
	switch {
	case msg.ViewOnceMessage != nil:
		return getMediaTypeFromMessage(msg.ViewOnceMessage.Message)
	case msg.ViewOnceMessageV2 != nil:
		return getMediaTypeFromMessage(msg.ViewOnceMessageV2.Message)
	case msg.ViewOnceMessageV2Extension != nil:
		return getMediaTypeFromMessage(msg.ViewOnceMessageV2Extension.Message)
	case msg.LottieStickerMessage != nil:
		return getMediaTypeFromMessage(msg.LottieStickerMessage.Message)
	case msg.EphemeralMessage != nil:
		return getMediaTypeFromMessage(msg.EphemeralMessage.Message)
	case msg.DocumentWithCaptionMessage != nil:
		return getMediaTypeFromMessage(msg.DocumentWithCaptionMessage.Message)
	case msg.ExtendedTextMessage != nil && msg.ExtendedTextMessage.Title != nil:
		return "url"
	case msg.ImageMessage != nil:
		return "image"
	case msg.StickerMessage != nil:
		return "sticker"
	case msg.DocumentMessage != nil:
		return "document"
	case msg.AudioMessage != nil:
		if msg.AudioMessage.GetPTT() {
			return "ptt"
		} else {
			return "audio"
		}
	case msg.VideoMessage != nil:
		if msg.VideoMessage.GetGifPlayback() {
			return "gif"
		} else {
			return "video"
		}
	case msg.ContactMessage != nil:
		return "vcard"
	case msg.ContactsArrayMessage != nil:
		return "contact_array"
	case msg.ListMessage != nil:
		return "list"
	case msg.ListResponseMessage != nil:
		return "list_response"
	case msg.ButtonsResponseMessage != nil:
		return "buttons_response"
	case msg.OrderMessage != nil:
		return "order"
	case msg.ProductMessage != nil:
		return "product"
	case msg.InteractiveResponseMessage != nil:
		return "native_flow_response"
	default:
		return ""
	}
}

func getButtonTypeFromMessage(msg *waE2E.Message) string {
	switch {
	case msg.ViewOnceMessage != nil:
		return getButtonTypeFromMessage(msg.ViewOnceMessage.Message)
	case msg.ViewOnceMessageV2 != nil:
		return getButtonTypeFromMessage(msg.ViewOnceMessageV2.Message)
	case msg.EphemeralMessage != nil:
		return getButtonTypeFromMessage(msg.EphemeralMessage.Message)
	case msg.ButtonsMessage != nil:
		return "buttons"
	case msg.ButtonsResponseMessage != nil:
		return "buttons_response"
	case msg.ListMessage != nil:
		return "list"
	case msg.ListResponseMessage != nil:
		return "list_response"
	case msg.InteractiveResponseMessage != nil:
		return "interactive_response"
	default:
		return ""
	}
}

func getButtonAttributes(msg *waE2E.Message) waBinary.Attrs {
	switch {
	case msg.ViewOnceMessage != nil:
		return getButtonAttributes(msg.ViewOnceMessage.Message)
	case msg.ViewOnceMessageV2 != nil:
		return getButtonAttributes(msg.ViewOnceMessageV2.Message)
	case msg.EphemeralMessage != nil:
		return getButtonAttributes(msg.EphemeralMessage.Message)
	case msg.TemplateMessage != nil:
		return waBinary.Attrs{}
	case msg.ListMessage != nil:
		return waBinary.Attrs{
			"v":    "2",
			"type": strings.ToLower(waE2E.ListMessage_ListType_name[int32(msg.ListMessage.GetListType())]),
		}
	default:
		return waBinary.Attrs{}
	}
}

const RemoveReactionText = ""

func getEditAttribute(msg *waE2E.Message) types.EditAttribute {
	switch {
	case msg.EditedMessage != nil && msg.EditedMessage.Message != nil:
		return getEditAttribute(msg.EditedMessage.Message)
	case msg.ProtocolMessage != nil && msg.ProtocolMessage.GetKey() != nil:
		switch msg.ProtocolMessage.GetType() {
		case waE2E.ProtocolMessage_REVOKE:
			if msg.ProtocolMessage.GetKey().GetFromMe() {
				return types.EditAttributeSenderRevoke
			} else {
				return types.EditAttributeAdminRevoke
			}
		case waE2E.ProtocolMessage_MESSAGE_EDIT:
			if msg.ProtocolMessage.EditedMessage != nil {
				return types.EditAttributeMessageEdit
			}
		}
	case msg.ReactionMessage != nil && msg.ReactionMessage.GetText() == RemoveReactionText:
		return types.EditAttributeSenderRevoke
	case msg.KeepInChatMessage != nil && msg.KeepInChatMessage.GetKey().GetFromMe() && msg.KeepInChatMessage.GetKeepType() == waE2E.KeepType_UNDO_KEEP_FOR_ALL:
		return types.EditAttributeSenderRevoke
	}
	return types.EditAttributeEmpty
}

func (cli *Client) preparePeerMessageNode(
	ctx context.Context,
	to types.JID,
	id types.MessageID,
	message *waE2E.Message,
	timings *MessageDebugTimings,
) (*waBinary.Node, error) {
	attrs := waBinary.Attrs{
		"id":       id,
		"type":     "text",
		"category": "peer",
		"to":       to,
	}
	if message.GetProtocolMessage().GetType() == waE2E.ProtocolMessage_APP_STATE_SYNC_KEY_REQUEST {
		attrs["push_priority"] = "high"
	}
	start := time.Now()
	plaintext, err := proto.Marshal(message)
	timings.Marshal = time.Since(start)
	if err != nil {
		err = fmt.Errorf("failed to marshal message: %w", err)
		return nil, err
	}
	start = time.Now()
	encrypted, isPreKey, err := cli.encryptMessageForDevice(ctx, plaintext, to, nil, nil)
	timings.PeerEncrypt = time.Since(start)
	if err != nil {
		return nil, fmt.Errorf("failed to encrypt peer message for %s: %v", to, err)
	}
	content := []waBinary.Node{*encrypted}
	if isPreKey && cli.MessengerConfig == nil {
		content = append(content, cli.makeDeviceIdentityNode())
	}
	return &waBinary.Node{
		Tag:     "message",
		Attrs:   attrs,
		Content: content,
	}, nil
}

func (cli *Client) getMessageContent(
	baseNode waBinary.Node,
	message *waE2E.Message,
	msgAttrs waBinary.Attrs,
	includeIdentity bool,
	extraParams nodeExtraParams,
) []waBinary.Node {
	content := []waBinary.Node{baseNode}
	if includeIdentity {
		content = append(content, cli.makeDeviceIdentityNode())
	}
	if msgAttrs["type"] == "poll" {
		pollType := "creation"
		if message.PollUpdateMessage != nil {
			pollType = "vote"
		}
		content = append(content, waBinary.Node{
			Tag: "meta",
			Attrs: waBinary.Attrs{
				"polltype": pollType,
			},
		})
	}

	if extraParams.botNode != nil {
		content = append(content, *extraParams.botNode)
	}
	if extraParams.metaNode != nil {
		content = append(content, *extraParams.metaNode)
	}

	if buttonType := getButtonTypeFromMessage(message); buttonType != "" {
		content = append(content, waBinary.Node{
			Tag: "biz",
			Content: []waBinary.Node{{
				Tag:   buttonType,
				Attrs: getButtonAttributes(message),
			}},
		})
	}
	return content
}

func (cli *Client) prepareMessageNode(
	ctx context.Context,
	to types.JID,
	id types.MessageID,
	message *waE2E.Message,
	participants []types.JID,
	plaintext, dsmPlaintext []byte,
	timings *MessageDebugTimings,
	extraParams nodeExtraParams,
) (*waBinary.Node, []types.JID, error) {
	start := time.Now()
	allDevices, err := cli.GetUserDevicesContext(ctx, participants)
	timings.GetDevices = time.Since(start)
	if err != nil {
		return nil, nil, fmt.Errorf("failed to get device list: %w", err)
	}

	msgType := getTypeFromMessage(message)
	encAttrs := waBinary.Attrs{}
	// Only include encMediaType for 1:1 messages (groups don't have a device-sent message plaintext)
	if encMediaType := getMediaTypeFromMessage(message); dsmPlaintext != nil && encMediaType != "" {
		encAttrs["mediatype"] = encMediaType
	}
	attrs := waBinary.Attrs{
		"id":   id,
		"type": msgType,
		"to":   to,
	}
	// TODO this is a very hacky hack for announcement group messages, why is it pn anyway?
	if extraParams.addressingMode != "" {
		attrs["addressing_mode"] = string(extraParams.addressingMode)
	}
	if editAttr := getEditAttribute(message); editAttr != "" {
		attrs["edit"] = string(editAttr)
		encAttrs["decrypt-fail"] = string(events.DecryptFailHide)
	}
	if msgType == "reaction" || message.GetPollUpdateMessage() != nil {
		encAttrs["decrypt-fail"] = string(events.DecryptFailHide)
	}

	start = time.Now()
	participantNodes, includeIdentity := cli.encryptMessageForDevices(
		ctx, allDevices, id, plaintext, dsmPlaintext, encAttrs,
	)
	timings.PeerEncrypt = time.Since(start)
	participantNode := waBinary.Node{
		Tag:     "participants",
		Content: participantNodes,
	}
	return &waBinary.Node{
		Tag:   "message",
		Attrs: attrs,
		Content: cli.getMessageContent(
			participantNode, message, attrs, includeIdentity, extraParams,
		),
	}, allDevices, nil
}

func marshalMessage(to types.JID, message *waE2E.Message) (plaintext, dsmPlaintext []byte, err error) {
	if message == nil && to.Server == types.NewsletterServer {
		return
	}
	plaintext, err = proto.Marshal(message)
	if err != nil {
		err = fmt.Errorf("failed to marshal message: %w", err)
		return
	}

	if to.Server != types.GroupServer && to.Server != types.NewsletterServer {
		dsmPlaintext, err = proto.Marshal(&waE2E.Message{
			DeviceSentMessage: &waE2E.DeviceSentMessage{
				DestinationJID: proto.String(to.String()),
				Message:        message,
			},
			MessageContextInfo: message.MessageContextInfo,
		})
		if err != nil {
			err = fmt.Errorf("failed to marshal message (for own devices): %w", err)
			return
		}
	}

	return
}

func (cli *Client) makeDeviceIdentityNode() waBinary.Node {
	deviceIdentity, err := proto.Marshal(cli.Store.Account)
	if err != nil {
		panic(fmt.Errorf("failed to marshal device identity: %w", err))
	}
	return waBinary.Node{
		Tag:     "device-identity",
		Content: deviceIdentity,
	}
}

func (cli *Client) encryptMessageForDevices(
	ctx context.Context,
	allDevices []types.JID,
	id string,
	msgPlaintext, dsmPlaintext []byte,
	encAttrs waBinary.Attrs,
) ([]waBinary.Node, bool) {
	ownJID := cli.getOwnID()
	ownLID := cli.getOwnLID()
	includeIdentity := false
	participantNodes := make([]waBinary.Node, 0, len(allDevices))
	var retryDevices, retryEncryptionIdentities []types.JID
	var addresses []string
	for _, jid := range allDevices {
		addresses = append(addresses, jid.SignalAddress().String())
	}
	cli.Store.SessionsCache = cli.Store.PrekeysCache.CacheSessions(addresses)
	cli.Store.IdentityCache = cli.Store.PrekeysCache.CacheIdentities(addresses)
	for _, jid := range allDevices {
		plaintext := msgPlaintext
		if (jid.User == ownJID.User || jid.User == ownLID.User) && dsmPlaintext != nil {
			if jid == ownJID {
				continue
			}
			plaintext = dsmPlaintext
		}
		encryptionIdentity := jid
		if jid.Server == types.DefaultUserServer {
			lidForPN, err := cli.Store.LIDs.GetLIDForPN(ctx, jid)
			if err != nil {
				cli.Log.Warnf("Failed to get LID for %s: %v", jid, err)
			} else if !lidForPN.IsEmpty() {
				cli.migrateSessionStore(ctx, jid, lidForPN)
				encryptionIdentity = lidForPN
			}
		}

		encrypted, isPreKey, err := cli.encryptMessageForDeviceAndWrap(
			ctx, plaintext, jid, encryptionIdentity, nil, encAttrs,
		)
		if errors.Is(err, ErrNoSession) {
			retryDevices = append(retryDevices, jid)
			retryEncryptionIdentities = append(retryEncryptionIdentities, encryptionIdentity)
			continue
		} else if err != nil {
			// TODO return these errors if it's a fatal one (like context cancellation or database)
			cli.Log.Warnf("Failed to encrypt %s for %s: %v", id, jid, err)
			continue
		}

		participantNodes = append(participantNodes, *encrypted)
		if isPreKey {
			includeIdentity = true
		}
	}
	oldSessions := make([]string, len(cli.Store.SessionsCache))
	oldIdentityKeys := make([]string, len(cli.Store.IdentityCache))
	for key, _ := range cli.Store.SessionsCache {
		oldSessions = append(oldSessions, key)
	}
	for key, _ := range cli.Store.IdentityCache {
		oldIdentityKeys = append(oldIdentityKeys, key)
	}
	if len(retryDevices) > 0 {
		cli.Store.SessionsCache["dummy"] = []byte{}
		cli.Store.IdentityCache["dummy"] = [32]byte{}
		bundles, err := cli.fetchPreKeys(ctx, retryDevices)
		if err != nil {
			cli.Log.Warnf("Failed to fetch prekeys for %v to retry encryption: %v", retryDevices, err)
		} else {
			for i, jid := range retryDevices {
				resp := bundles[jid]
				if resp.err != nil {
					cli.Log.Warnf("Failed to fetch prekey for %s: %v", jid, resp.err)
					continue
				}
				plaintext := msgPlaintext
				if (jid.User == ownJID.User || jid.User == ownLID.User) && dsmPlaintext != nil {
					plaintext = dsmPlaintext
				}
				encrypted, isPreKey, err := cli.encryptMessageForDeviceAndWrap(
					ctx, plaintext, jid, retryEncryptionIdentities[i], resp.bundle, encAttrs,
				)
				if err != nil {
					// TODO return these errors if it's a fatal one (like context cancellation or database)
					cli.Log.Warnf("Failed to encrypt %s for %s (retry): %v", id, jid, err)
					continue
				}
				participantNodes = append(participantNodes, *encrypted)
				if isPreKey {
					includeIdentity = true
				}
			}
		}
		delete(cli.Store.SessionsCache, "dummy")
		delete(cli.Store.IdentityCache, "dummy")
	}
	if len(cli.Store.IdentityCache) > 0 {
		cli.Store.PrekeysCache.StoreIdentities(cli.Store.IdentityCache, oldIdentityKeys)
	}
	if len(cli.Store.SessionsCache) > 0 {
		cli.Store.PrekeysCache.StoreSessions(cli.Store.SessionsCache, oldSessions)
	}
	clear(cli.Store.SessionsCache)
	clear(cli.Store.IdentityCache)
	oldSessions = make([]string, 0)
	oldIdentityKeys = make([]string, 0)
	return participantNodes, includeIdentity
}

func (cli *Client) encryptMessageForDeviceAndWrap(
	ctx context.Context,
	plaintext []byte,
	wireIdentity,
	encryptionIdentity types.JID,
	bundle *prekey.Bundle,
	encAttrs waBinary.Attrs,
) (*waBinary.Node, bool, error) {
	node, includeDeviceIdentity, err := cli.encryptMessageForDevice(
		ctx, plaintext, encryptionIdentity, bundle, encAttrs,
	)
	if err != nil {
		return nil, false, err
	}
	return &waBinary.Node{
		Tag:     "to",
		Attrs:   waBinary.Attrs{"jid": wireIdentity},
		Content: []waBinary.Node{*node},
	}, includeDeviceIdentity, nil
}

func copyAttrs(from, to waBinary.Attrs) {
	for k, v := range from {
		to[k] = v
	}
}

func (cli *Client) encryptMessageForDevice(
	ctx context.Context,
	plaintext []byte,
	to types.JID,
	bundle *prekey.Bundle,
	extraAttrs waBinary.Attrs,
) (*waBinary.Node, bool, error) {
	builder := session.NewBuilderFromSignal(cli.Store, to.SignalAddress(), pbSerializer)
	if bundle != nil {
		cli.Log.Debugf("Processing prekey bundle for %s", to)
		err := builder.ProcessBundle(ctx, bundle)
		if cli.AutoTrustIdentity && errors.Is(err, signalerror.ErrUntrustedIdentity) {
			cli.Log.Warnf("Got %v error while trying to process prekey bundle for %s, clearing stored identity and retrying", err, to)
			err = cli.clearUntrustedIdentity(ctx, to)
			if err != nil {
				return nil, false, fmt.Errorf("failed to clear untrusted identity: %w", err)
			}
			err = builder.ProcessBundle(ctx, bundle)
		}
		if err != nil {
			return nil, false, fmt.Errorf("failed to process prekey bundle: %w", err)
		}
	} else if contains, err := cli.Store.ContainsSession(ctx, to.SignalAddress()); err != nil {
		return nil, false, err
	} else if !contains {
		return nil, false, ErrNoSession
	}
	cipher := session.NewCipher(builder, to.SignalAddress())
	ciphertext, err := cipher.Encrypt(ctx, padMessage(plaintext))
	if err != nil {
		return nil, false, fmt.Errorf("cipher encryption failed: %w", err)
	}

	encAttrs := waBinary.Attrs{
		"v":    "2",
		"type": "msg",
	}
	if ciphertext.Type() == protocol.PREKEY_TYPE {
		encAttrs["type"] = "pkmsg"
	}
	copyAttrs(extraAttrs, encAttrs)

	includeDeviceIdentity := encAttrs["type"] == "pkmsg" && cli.MessengerConfig == nil
	return &waBinary.Node{
		Tag:     "enc",
		Attrs:   encAttrs,
		Content: ciphertext.Serialize(),
	}, includeDeviceIdentity, nil
}<|MERGE_RESOLUTION|>--- conflicted
+++ resolved
@@ -706,12 +706,8 @@
 	builder := groups.NewGroupSessionBuilder(cli.Store, pbSerializer)
 	builderTime := time.Since(start)
 	senderKeyName := protocol.NewSenderKeyName(to.String(), cli.getOwnLID().SignalAddress())
-<<<<<<< HEAD
 	senderKeyNameTime := time.Since(start)
-	signalSKDMessage, err := builder.Create(senderKeyName)
-=======
 	signalSKDMessage, err := builder.Create(ctx, senderKeyName)
->>>>>>> d9bdff42
 	if err != nil {
 		return "", nil, fmt.Errorf("failed to create sender key distribution message to send %s to %s: %w", id, to, err)
 	}
@@ -729,12 +725,8 @@
 	}
 	skdPlaintextTime := time.Since(start)
 	cipher := groups.NewGroupCipher(builder, senderKeyName, cli.Store)
-<<<<<<< HEAD
 	cipherTime := time.Since(start)
-	encrypted, err := cipher.Encrypt(padMessage(plaintext))
-=======
 	encrypted, err := cipher.Encrypt(ctx, padMessage(plaintext))
->>>>>>> d9bdff42
 	if err != nil {
 		return "", nil, fmt.Errorf("failed to encrypt group message to send %s to %s: %w", id, to, err)
 	}
