--- conflicted
+++ resolved
@@ -8,9 +8,9 @@
 	github.com/google/uuid v1.6.0
 	github.com/gorilla/websocket v1.5.0
 	github.com/rs/zerolog v1.34.0
+	github.com/rs/zerolog v1.34.0
 	go.mau.fi/libsignal v0.1.2
 	go.mau.fi/util v0.8.6
-<<<<<<< HEAD
 	golang.org/x/crypto v0.38.0
 	golang.org/x/net v0.40.0
 	google.golang.org/protobuf v1.36.6
@@ -19,16 +19,10 @@
 require (
 	github.com/golang-sql/civil v0.0.0-20190719163853-cb61b32ac6fe // indirect
 	github.com/golang-sql/sqlexp v0.1.0 // indirect
-=======
-	golang.org/x/crypto v0.37.0
-	golang.org/x/net v0.39.0
-	google.golang.org/protobuf v1.36.6
->>>>>>> be60e7f9
 )
 
 require (
 	filippo.io/edwards25519 v1.1.0 // indirect
-<<<<<<< HEAD
 	github.com/denisenkom/go-mssqldb v0.12.3
 	github.com/mattn/go-colorable v0.1.13 // indirect
 	github.com/mattn/go-isatty v0.0.19 // indirect
@@ -37,12 +31,4 @@
 	golang.org/x/sys v0.33.0 // indirect
 )
 
-replace go.mau.fi/util => ./go-util
-=======
-	github.com/mattn/go-colorable v0.1.14 // indirect
-	github.com/mattn/go-isatty v0.0.20 // indirect
-	github.com/petermattis/goid v0.0.0-20250319124200-ccd6737f222a // indirect
-	golang.org/x/exp v0.0.0-20250408133849-7e4ce0ab07d0 // indirect
-	golang.org/x/sys v0.32.0 // indirect
-)
->>>>>>> be60e7f9
+replace go.mau.fi/util => ./go-util