--- conflicted
+++ resolved
@@ -12,6 +12,8 @@
 	go.mau.fi/util v0.8.6
 	golang.org/x/crypto v0.38.0
 	golang.org/x/net v0.40.0
+	golang.org/x/crypto v0.38.0
+	golang.org/x/net v0.40.0
 	google.golang.org/protobuf v1.36.6
 )
 
@@ -22,21 +24,17 @@
 
 require (
 	filippo.io/edwards25519 v1.1.0 // indirect
-<<<<<<< HEAD
 	github.com/denisenkom/go-mssqldb v0.12.3
 	github.com/mattn/go-colorable v0.1.13 // indirect
 	github.com/mattn/go-isatty v0.0.19 // indirect
 	github.com/petermattis/goid v0.0.0-20250508124226-395b08cebbdb // indirect
 	golang.org/x/exp v0.0.0-20250506013437-ce4c2cf36ca6 // indirect
 	golang.org/x/sys v0.33.0 // indirect
-)
-
-replace go.mau.fi/util => ./go-util
-=======
 	github.com/mattn/go-colorable v0.1.14 // indirect
 	github.com/mattn/go-isatty v0.0.20 // indirect
 	github.com/petermattis/goid v0.0.0-20250319124200-ccd6737f222a // indirect
 	golang.org/x/exp v0.0.0-20250408133849-7e4ce0ab07d0 // indirect
 	golang.org/x/sys v0.33.0 // indirect
 )
->>>>>>> d9bdff42
+
+replace go.mau.fi/util => ./go-util