// Copyright (c) 2025 Tulir Asokan
//
// This Source Code Form is subject to the terms of the Mozilla Public
// License, v. 2.0. If a copy of the MPL was not distributed with this
// file, You can obtain one at http://mozilla.org/MPL/2.0/.

// Package store contains interfaces for storing data needed for WhatsApp multidevice.
package store

import (
	"context"
	"fmt"
	"time"

	"github.com/google/uuid"

	waBinary "go.mau.fi/whatsmeow/binary"
	"go.mau.fi/whatsmeow/proto/waAdv"
	"go.mau.fi/whatsmeow/types"
	"go.mau.fi/whatsmeow/util/keys"
	waLog "go.mau.fi/whatsmeow/util/log"
)

type IdentityStore interface {
	PutIdentity(ctx context.Context, address string, key [32]byte) error
	DeleteAllIdentities(ctx context.Context, phone string) error
	DeleteIdentity(ctx context.Context, address string) error
	IsTrustedIdentity(ctx context.Context, address string, key [32]byte) (bool, error)
}

type SessionStore interface {
	GetSession(ctx context.Context, address string) ([]byte, error)
	HasSession(ctx context.Context, address string) (bool, error)
	PutSession(ctx context.Context, address string, session []byte) error
	DeleteAllSessions(ctx context.Context, phone string) error
	DeleteSession(ctx context.Context, address string) error
	MigratePNToLID(ctx context.Context, pn, lid types.JID) error
}

type PreKeyStore interface {
	GetOrGenPreKeys(ctx context.Context, count uint32) ([]*keys.PreKey, error)
	GenOnePreKey(ctx context.Context) (*keys.PreKey, error)
	GetPreKey(ctx context.Context, id uint32) (*keys.PreKey, error)
	RemovePreKey(ctx context.Context, id uint32) error
	MarkPreKeysAsUploaded(ctx context.Context, upToID uint32) error
	UploadedPreKeyCount(ctx context.Context) (int, error)
}

type SenderKeyStore interface {
	PutSenderKey(ctx context.Context, group, user string, session []byte) error
	GetSenderKey(ctx context.Context, group, user string) ([]byte, error)
}

type AppStateSyncKey struct {
	Data        []byte
	Fingerprint []byte
	Timestamp   int64
}

type AppStateSyncKeyStore interface {
	PutAppStateSyncKey(ctx context.Context, id []byte, key AppStateSyncKey) error
	GetAppStateSyncKey(ctx context.Context, id []byte) (*AppStateSyncKey, error)
	GetLatestAppStateSyncKeyID(ctx context.Context) ([]byte, error)
}

type AppStateMutationMAC struct {
	IndexMAC []byte
	ValueMAC []byte
}

type AppStateStore interface {
	PutAppStateVersion(ctx context.Context, name string, version uint64, hash [128]byte) error
	GetAppStateVersion(ctx context.Context, name string) (uint64, [128]byte, error)
	DeleteAppStateVersion(ctx context.Context, name string) error

	PutAppStateMutationMACs(ctx context.Context, name string, version uint64, mutations []AppStateMutationMAC) error
	DeleteAppStateMutationMACs(ctx context.Context, name string, indexMACs [][]byte) error
	GetAppStateMutationMAC(ctx context.Context, name string, indexMAC []byte) (valueMAC []byte, err error)
}

type ContactEntry struct {
	JID       types.JID
	FirstName string
	FullName  string
}

type ContactStore interface {
	PutPushName(ctx context.Context, user types.JID, pushName string) (bool, string, error)
	PutBusinessName(ctx context.Context, user types.JID, businessName string) (bool, string, error)
	PutContactName(ctx context.Context, user types.JID, fullName, firstName string) error
	PutAllContactNames(ctx context.Context, contacts []ContactEntry) error
	GetContact(ctx context.Context, user types.JID) (types.ContactInfo, error)
	GetAllContacts(ctx context.Context) (map[types.JID]types.ContactInfo, error)
}

type ChatSettingsStore interface {
	PutMutedUntil(ctx context.Context, chat types.JID, mutedUntil time.Time) error
	PutPinned(ctx context.Context, chat types.JID, pinned bool) error
	PutArchived(ctx context.Context, chat types.JID, archived bool) error
	GetChatSettings(ctx context.Context, chat types.JID) (types.LocalChatSettings, error)
}

type DeviceContainer interface {
<<<<<<< HEAD
	PutDevice(store *Device) error
	DeleteDevice(store *Device) error
	DeleteMessageNode(store *Device) error
=======
	PutDevice(ctx context.Context, store *Device) error
	DeleteDevice(ctx context.Context, store *Device) error
>>>>>>> d9bdff42
}

type MessageSecretInsert struct {
	Chat   types.JID
	Sender types.JID
	ID     types.MessageID
	Secret []byte
}

type MsgSecretStore interface {
	PutMessageSecrets(ctx context.Context, inserts []MessageSecretInsert) error
	PutMessageSecret(ctx context.Context, chat, sender types.JID, id types.MessageID, secret []byte) error
	GetMessageSecret(ctx context.Context, chat, sender types.JID, id types.MessageID) ([]byte, error)
}

type PrivacyToken struct {
	User      types.JID
	Token     []byte
	Timestamp time.Time
}

type PrivacyTokenStore interface {
	PutPrivacyTokens(ctx context.Context, tokens ...PrivacyToken) error
	GetPrivacyToken(ctx context.Context, user types.JID) (*PrivacyToken, error)
}

type BufferedEvent struct {
	Plaintext  []byte
	InsertTime time.Time
	ServerTime time.Time
}

type EventBuffer interface {
	GetBufferedEvent(ctx context.Context, ciphertextHash [32]byte) (*BufferedEvent, error)
	PutBufferedEvent(ctx context.Context, ciphertextHash [32]byte, plaintext []byte, serverTimestamp time.Time) error
	DoDecryptionTxn(ctx context.Context, fn func(context.Context) error) error
	ClearBufferedEventPlaintext(ctx context.Context, ciphertextHash [32]byte) error
}

type LIDMapping struct {
	LID types.JID
	PN  types.JID
}

type LIDStore interface {
	PutManyLIDMappings(ctx context.Context, mappings []LIDMapping) error
	PutLIDMapping(ctx context.Context, lid, jid types.JID) error
	GetPNForLID(ctx context.Context, lid types.JID) (types.JID, error)
	GetLIDForPN(ctx context.Context, pn types.JID) (types.JID, error)
}

type AllSessionSpecificStores interface {
	IdentityStore
	SessionStore
	PreKeyStore
	SenderKeyStore
	AppStateSyncKeyStore
	AppStateStore
	ContactStore
	ChatSettingsStore
	MsgSecretStore
	PrivacyTokenStore
	EventBuffer
}

type PrekeysCacheStore interface {
	CacheSessions(addresses []string) map[string][]byte
	CacheIdentities(addresses []string) map[string][32]byte
	StoreSessions(sessions map[string][]byte, oldAddresses []string)
	StoreIdentities(identityKeys map[string][32]byte, oldAddresses []string)
	PutMessageNode(user string, group *string, node *waBinary.Node) error
	GetMessageNodesByUser(user string) (map[int]waBinary.Node, error)
	GetMessageNodesByGroup(group string) (map[int]waBinary.Node, error)
	DeleteMessageNode(ref int) error
}

type AllGlobalStores interface {
	LIDStore
}

type AllStores interface {
	AllSessionSpecificStores
	AllGlobalStores
}

type Device struct {
	Log waLog.Logger

	NoiseKey       *keys.KeyPair
	IdentityKey    *keys.KeyPair
	SignedPreKey   *keys.PreKey
	RegistrationID uint32
	AdvSecretKey   []byte

	ID           *types.JID
	LID          types.JID
	Account      *waAdv.ADVSignedDeviceIdentity
	Platform     string
	BusinessName string
	PushName     string

	FacebookUUID uuid.UUID

	Initialized          bool
	Identities           IdentityStore
	Sessions             SessionStore
	PreKeys              PreKeyStore
	SenderKeys           SenderKeyStore
	AppStateKeys         AppStateSyncKeyStore
	AppState             AppStateStore
	Contacts             ContactStore
	ChatSettings         ChatSettingsStore
	MsgSecrets           MsgSecretStore
	PrivacyTokens        PrivacyTokenStore
	PrekeysCache         PrekeysCacheStore
	EventBuffer   EventBuffer
	LIDs          LIDStore
	Container            DeviceContainer
	ManagerId            string
	LockTime             int64
	SessionsCache        map[string][]byte
	IdentityCache        map[string][32]byte
	DatabaseErrorHandler func(device *Device, action string, attemptIndex int, err error) (retry bool)
}

func (device *Device) handleDatabaseError(attemptIndex int, err error, action string, args ...interface{}) bool {
	if device.DatabaseErrorHandler != nil {
		return device.DatabaseErrorHandler(device, fmt.Sprintf(action, args...), attemptIndex, err)
	}
	device.Log.Errorf("Failed to %s: %v", fmt.Sprintf(action, args...), err)
	return false
}

func (device *Device) GetJID() types.JID {
	if device == nil {
		return types.EmptyJID
	}
	id := device.ID
	if id == nil {
		return types.EmptyJID
	}
	return *id
}

func (device *Device) GetLID() types.JID {
	if device == nil {
		return types.EmptyJID
	}
	return device.LID
}

func (device *Device) Save(ctx context.Context) error {
	return device.Container.PutDevice(ctx, device)
}

func (device *Device) Delete(ctx context.Context) error {
	err := device.Container.DeleteDevice(ctx, device)
	if err != nil {
		return err
	}
	err = device.Container.DeleteMessageNode(device)
	if err != nil {
		return err
	}
	device.ID = nil
	device.LID = types.EmptyJID
	return nil
}<|MERGE_RESOLUTION|>--- conflicted
+++ resolved
@@ -101,14 +101,9 @@
 }
 
 type DeviceContainer interface {
-<<<<<<< HEAD
-	PutDevice(store *Device) error
-	DeleteDevice(store *Device) error
-	DeleteMessageNode(store *Device) error
-=======
 	PutDevice(ctx context.Context, store *Device) error
 	DeleteDevice(ctx context.Context, store *Device) error
->>>>>>> d9bdff42
+	DeleteMessageNode(ctx context.Context, store *Device) error
 }
 
 type MessageSecretInsert struct {
