// Copyright (c) 2025 Tulir Asokan
//
// This Source Code Form is subject to the terms of the Mozilla Public
// License, v. 2.0. If a copy of the MPL was not distributed with this
// file, You can obtain one at http://mozilla.org/MPL/2.0/.

// Package store contains interfaces for storing data needed for WhatsApp multidevice.
package store

import (
	"context"
	"fmt"
	"time"

	"github.com/google/uuid"

	waBinary "go.mau.fi/whatsmeow/binary"
	"go.mau.fi/whatsmeow/proto/waAdv"
	"go.mau.fi/whatsmeow/types"
	"go.mau.fi/whatsmeow/util/keys"
	waLog "go.mau.fi/whatsmeow/util/log"
)

type IdentityStore interface {
	PutIdentity(address string, key [32]byte) error
	DeleteAllIdentities(phone string) error
	DeleteIdentity(address string) error
	IsTrustedIdentity(address string, key [32]byte) (bool, error)
}

type SessionStore interface {
	GetSession(address string) ([]byte, error)
	HasSession(address string) (bool, error)
	PutSession(address string, session []byte) error
	DeleteAllSessions(phone string) error
	DeleteSession(address string) error
	MigratePNToLID(ctx context.Context, pn, lid types.JID) error
}

type PreKeyStore interface {
	GetOrGenPreKeys(count uint32) ([]*keys.PreKey, error)
	GenOnePreKey() (*keys.PreKey, error)
	GetPreKey(id uint32) (*keys.PreKey, error)
	RemovePreKey(id uint32) error
	MarkPreKeysAsUploaded(upToID uint32) error
	UploadedPreKeyCount() (int, error)
}

type SenderKeyStore interface {
	PutSenderKey(group, user string, session []byte) error
	GetSenderKey(group, user string) ([]byte, error)
}

type AppStateSyncKey struct {
	Data        []byte
	Fingerprint []byte
	Timestamp   int64
}

type AppStateSyncKeyStore interface {
	PutAppStateSyncKey(id []byte, key AppStateSyncKey) error
	GetAppStateSyncKey(id []byte) (*AppStateSyncKey, error)
	GetLatestAppStateSyncKeyID() ([]byte, error)
}

type AppStateMutationMAC struct {
	IndexMAC []byte
	ValueMAC []byte
}

type AppStateStore interface {
	PutAppStateVersion(name string, version uint64, hash [128]byte) error
	GetAppStateVersion(name string) (uint64, [128]byte, error)
	DeleteAppStateVersion(name string) error

	PutAppStateMutationMACs(name string, version uint64, mutations []AppStateMutationMAC) error
	DeleteAppStateMutationMACs(name string, indexMACs [][]byte) error
	GetAppStateMutationMAC(name string, indexMAC []byte) (valueMAC []byte, err error)
}

type ContactEntry struct {
	JID       types.JID
	FirstName string
	FullName  string
}

type ContactStore interface {
	PutPushName(user types.JID, pushName string) (bool, string, error)
	PutBusinessName(user types.JID, businessName string) (bool, string, error)
	PutContactName(user types.JID, fullName, firstName string) error
	PutAllContactNames(contacts []ContactEntry) error
	GetContact(user types.JID) (types.ContactInfo, error)
	GetAllContacts() (map[types.JID]types.ContactInfo, error)
}

type ChatSettingsStore interface {
	PutMutedUntil(chat types.JID, mutedUntil time.Time) error
	PutPinned(chat types.JID, pinned bool) error
	PutArchived(chat types.JID, archived bool) error
	GetChatSettings(chat types.JID) (types.LocalChatSettings, error)
}

type DeviceContainer interface {
	PutDevice(store *Device) error
	DeleteDevice(store *Device) error
	DeleteMessageNode(store *Device) error
}

type MessageSecretInsert struct {
	Chat   types.JID
	Sender types.JID
	ID     types.MessageID
	Secret []byte
}

type MsgSecretStore interface {
	PutMessageSecrets([]MessageSecretInsert) error
	PutMessageSecret(chat, sender types.JID, id types.MessageID, secret []byte) error
	GetMessageSecret(chat, sender types.JID, id types.MessageID) ([]byte, error)
}

type PrivacyToken struct {
	User      types.JID
	Token     []byte
	Timestamp time.Time
}

type PrivacyTokenStore interface {
	PutPrivacyTokens(tokens ...PrivacyToken) error
	GetPrivacyToken(user types.JID) (*PrivacyToken, error)
}

type BufferedEvent struct {
	Plaintext  []byte
	InsertTime time.Time
	ServerTime time.Time
}

type EventBuffer interface {
	GetBufferedEvent(ctx context.Context, ciphertextHash [32]byte) (*BufferedEvent, error)
	PutBufferedEvent(ctx context.Context, ciphertextHash [32]byte, plaintext []byte, serverTimestamp time.Time) error
	DoDecryptionTxn(ctx context.Context, fn func(context.Context) error) error
	ClearBufferedEventPlaintext(ctx context.Context, ciphertextHash [32]byte) error
}

type LIDMapping struct {
	LID types.JID
	PN  types.JID
}

type LIDStore interface {
	PutManyLIDMappings(ctx context.Context, mappings []LIDMapping) error
	PutLIDMapping(ctx context.Context, lid, jid types.JID) error
	GetPNForLID(ctx context.Context, lid types.JID) (types.JID, error)
	GetLIDForPN(ctx context.Context, pn types.JID) (types.JID, error)
}

type AllSessionSpecificStores interface {
	IdentityStore
	SessionStore
	PreKeyStore
	SenderKeyStore
	AppStateSyncKeyStore
	AppStateStore
	ContactStore
	ChatSettingsStore
	MsgSecretStore
	PrivacyTokenStore
	EventBuffer
}

type PrekeysCacheStore interface {
	CacheSessions(addresses []string) map[string][]byte
	CacheIdentities(addresses []string) map[string][32]byte
	StoreSessions(sessions map[string][]byte, oldAddresses []string)
	StoreIdentities(identityKeys map[string][32]byte, oldAddresses []string)
	PutMessageNode(user string, group *string, node *waBinary.Node) error
	GetMessageNodesByUser(user string) (map[int]waBinary.Node, error)
	GetMessageNodesByGroup(group string) (map[int]waBinary.Node, error)
	DeleteMessageNode(ref int) error
}

type AllGlobalStores interface {
	LIDStore
}

type AllStores interface {
	AllSessionSpecificStores
	AllGlobalStores
}

type Device struct {
	Log waLog.Logger

	NoiseKey       *keys.KeyPair
	IdentityKey    *keys.KeyPair
	SignedPreKey   *keys.PreKey
	RegistrationID uint32
	AdvSecretKey   []byte

	ID           *types.JID
	LID          types.JID
	Account      *waAdv.ADVSignedDeviceIdentity
	Platform     string
	BusinessName string
	PushName     string

	FacebookUUID uuid.UUID

<<<<<<< HEAD
	Initialized          bool
	Identities           IdentityStore
	Sessions             SessionStore
	PreKeys              PreKeyStore
	SenderKeys           SenderKeyStore
	AppStateKeys         AppStateSyncKeyStore
	AppState             AppStateStore
	Contacts             ContactStore
	ChatSettings         ChatSettingsStore
	MsgSecrets           MsgSecretStore
	PrivacyTokens        PrivacyTokenStore
	PrekeysCache         PrekeysCacheStore
=======
	Initialized   bool
	Identities    IdentityStore
	Sessions      SessionStore
	PreKeys       PreKeyStore
	SenderKeys    SenderKeyStore
	AppStateKeys  AppStateSyncKeyStore
	AppState      AppStateStore
	Contacts      ContactStore
	ChatSettings  ChatSettingsStore
	MsgSecrets    MsgSecretStore
	PrivacyTokens PrivacyTokenStore
	EventBuffer   EventBuffer
>>>>>>> f5aa7c1d
	LIDs          LIDStore
	Container            DeviceContainer
	ManagerId            string
	LockTime             int64
	SessionsCache        map[string][]byte
	IdentityCache        map[string][32]byte
	DatabaseErrorHandler func(device *Device, action string, attemptIndex int, err error) (retry bool)
}

func (device *Device) handleDatabaseError(attemptIndex int, err error, action string, args ...interface{}) bool {
	if device.DatabaseErrorHandler != nil {
		return device.DatabaseErrorHandler(device, fmt.Sprintf(action, args...), attemptIndex, err)
	}
	device.Log.Errorf("Failed to %s: %v", fmt.Sprintf(action, args...), err)
	return false
}

func (device *Device) GetJID() types.JID {
	if device == nil {
		return types.EmptyJID
	}
	id := device.ID
	if id == nil {
		return types.EmptyJID
	}
	return *id
}

func (device *Device) GetLID() types.JID {
	if device == nil {
		return types.EmptyJID
	}
	return device.LID
}

func (device *Device) Save() error {
	return device.Container.PutDevice(device)
}

func (device *Device) Delete() error {
	err := device.Container.DeleteDevice(device)
	if err != nil {
		return err
	}
	err = device.Container.DeleteMessageNode(device)
	if err != nil {
		return err
	}
	device.ID = nil
	device.LID = types.EmptyJID
	return nil
}<|MERGE_RESOLUTION|>--- conflicted
+++ resolved
@@ -207,7 +207,6 @@
 
 	FacebookUUID uuid.UUID
 
-<<<<<<< HEAD
 	Initialized          bool
 	Identities           IdentityStore
 	Sessions             SessionStore
@@ -220,20 +219,7 @@
 	MsgSecrets           MsgSecretStore
 	PrivacyTokens        PrivacyTokenStore
 	PrekeysCache         PrekeysCacheStore
-=======
-	Initialized   bool
-	Identities    IdentityStore
-	Sessions      SessionStore
-	PreKeys       PreKeyStore
-	SenderKeys    SenderKeyStore
-	AppStateKeys  AppStateSyncKeyStore
-	AppState      AppStateStore
-	Contacts      ContactStore
-	ChatSettings  ChatSettingsStore
-	MsgSecrets    MsgSecretStore
-	PrivacyTokens PrivacyTokenStore
 	EventBuffer   EventBuffer
->>>>>>> f5aa7c1d
 	LIDs          LIDStore
 	Container            DeviceContainer
 	ManagerId            string
