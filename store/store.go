// Copyright (c) 2025 Tulir Asokan
//
// This Source Code Form is subject to the terms of the Mozilla Public
// License, v. 2.0. If a copy of the MPL was not distributed with this
// file, You can obtain one at http://mozilla.org/MPL/2.0/.

// Package store contains interfaces for storing data needed for WhatsApp multidevice.
package store

import (
	"context"
	"time"

	"github.com/google/uuid"

	waBinary "go.mau.fi/whatsmeow/binary"
	"go.mau.fi/whatsmeow/proto/waAdv"
	"go.mau.fi/whatsmeow/types"
	"go.mau.fi/whatsmeow/util/keys"
	waLog "go.mau.fi/whatsmeow/util/log"
)

type IdentityStore interface {
	PutIdentity(ctx context.Context, address string, key [32]byte) error
	DeleteAllIdentities(ctx context.Context, phone string) error
	DeleteIdentity(ctx context.Context, address string) error
	IsTrustedIdentity(ctx context.Context, address string, key [32]byte) (bool, error)
}

type SessionStore interface {
	GetSession(ctx context.Context, address string) ([]byte, error)
	HasSession(ctx context.Context, address string) (bool, error)
	PutSession(ctx context.Context, address string, session []byte) error
	DeleteAllSessions(ctx context.Context, phone string) error
	DeleteSession(ctx context.Context, address string) error
	MigratePNToLID(ctx context.Context, pn, lid types.JID) error
}

type PreKeyStore interface {
	GetOrGenPreKeys(ctx context.Context, count uint32) ([]*keys.PreKey, error)
	GenOnePreKey(ctx context.Context) (*keys.PreKey, error)
	GetPreKey(ctx context.Context, id uint32) (*keys.PreKey, error)
	RemovePreKey(ctx context.Context, id uint32) error
	MarkPreKeysAsUploaded(ctx context.Context, upToID uint32) error
	UploadedPreKeyCount(ctx context.Context) (int, error)
}

type SenderKeyStore interface {
	PutSenderKey(ctx context.Context, group, user string, session []byte) error
	GetSenderKey(ctx context.Context, group, user string) ([]byte, error)
}

type AppStateSyncKey struct {
	Data        []byte
	Fingerprint []byte
	Timestamp   int64
}

type AppStateSyncKeyStore interface {
	PutAppStateSyncKey(ctx context.Context, id []byte, key AppStateSyncKey) error
	GetAppStateSyncKey(ctx context.Context, id []byte) (*AppStateSyncKey, error)
	GetLatestAppStateSyncKeyID(ctx context.Context) ([]byte, error)
}

type AppStateMutationMAC struct {
	IndexMAC []byte
	ValueMAC []byte
}

type AppStateStore interface {
	PutAppStateVersion(ctx context.Context, name string, version uint64, hash [128]byte) error
	GetAppStateVersion(ctx context.Context, name string) (uint64, [128]byte, error)
	DeleteAppStateVersion(ctx context.Context, name string) error

	PutAppStateMutationMACs(ctx context.Context, name string, version uint64, mutations []AppStateMutationMAC) error
	DeleteAppStateMutationMACs(ctx context.Context, name string, indexMACs [][]byte) error
	GetAppStateMutationMAC(ctx context.Context, name string, indexMAC []byte) (valueMAC []byte, err error)
}

type ContactEntry struct {
	JID       types.JID
	FirstName string
	FullName  string
}

type ContactStore interface {
	PutPushName(ctx context.Context, user types.JID, pushName string) (bool, string, error)
	PutBusinessName(ctx context.Context, user types.JID, businessName string) (bool, string, error)
	PutContactName(ctx context.Context, user types.JID, fullName, firstName string) error
	PutAllContactNames(ctx context.Context, contacts []ContactEntry) error
	GetContact(ctx context.Context, user types.JID) (types.ContactInfo, error)
	GetAllContacts(ctx context.Context) (map[types.JID]types.ContactInfo, error)
}

type ChatSettingsStore interface {
	PutMutedUntil(ctx context.Context, chat types.JID, mutedUntil time.Time) error
	PutPinned(ctx context.Context, chat types.JID, pinned bool) error
	PutArchived(ctx context.Context, chat types.JID, archived bool) error
	GetChatSettings(ctx context.Context, chat types.JID) (types.LocalChatSettings, error)
}

type DeviceContainer interface {
	PutDevice(ctx context.Context, store *Device) error
	DeleteDevice(ctx context.Context, store *Device) error
	DeleteMessageNode(ctx context.Context, store *Device) error
}

type MessageSecretInsert struct {
	Chat   types.JID
	Sender types.JID
	ID     types.MessageID
	Secret []byte
}

type MsgSecretStore interface {
	PutMessageSecrets(ctx context.Context, inserts []MessageSecretInsert) error
	PutMessageSecret(ctx context.Context, chat, sender types.JID, id types.MessageID, secret []byte) error
	GetMessageSecret(ctx context.Context, chat, sender types.JID, id types.MessageID) ([]byte, error)
}

type PrivacyToken struct {
	User      types.JID
	Token     []byte
	Timestamp time.Time
}

type PrivacyTokenStore interface {
	PutPrivacyTokens(ctx context.Context, tokens ...PrivacyToken) error
	GetPrivacyToken(ctx context.Context, user types.JID) (*PrivacyToken, error)
}

type BufferedEvent struct {
	Plaintext  []byte
	InsertTime time.Time
	ServerTime time.Time
}

type EventBuffer interface {
	GetBufferedEvent(ctx context.Context, ciphertextHash [32]byte) (*BufferedEvent, error)
	PutBufferedEvent(ctx context.Context, ciphertextHash [32]byte, plaintext []byte, serverTimestamp time.Time) error
	DoDecryptionTxn(ctx context.Context, fn func(context.Context) error) error
	ClearBufferedEventPlaintext(ctx context.Context, ciphertextHash [32]byte) error
}

type LIDMapping struct {
	LID types.JID
	PN  types.JID
}

type LIDStore interface {
	PutManyLIDMappings(ctx context.Context, mappings []LIDMapping) error
	PutLIDMapping(ctx context.Context, lid, jid types.JID) error
	GetPNForLID(ctx context.Context, lid types.JID) (types.JID, error)
	GetLIDForPN(ctx context.Context, pn types.JID) (types.JID, error)
}

type AllSessionSpecificStores interface {
	IdentityStore
	SessionStore
	PreKeyStore
	SenderKeyStore
	AppStateSyncKeyStore
	AppStateStore
	ContactStore
	ChatSettingsStore
	MsgSecretStore
	PrivacyTokenStore
	EventBuffer
}

type PrekeysCacheStore interface {
	CacheSessions(ctx context.Context, addresses []string) map[string][]byte
	CacheIdentities(ctx context.Context, addresses []string) map[string][32]byte
	StoreSessions(ctx context.Context, sessions map[string][]byte, oldAddresses []string)
	StoreIdentities(ctx context.Context, identityKeys map[string][32]byte, oldAddresses []string)
	PutMessageNode(ctx context.Context, user string, group *string, node *waBinary.Node) error
	GetMessageNodesByUser(ctx context.Context, user string) (map[int]waBinary.Node, error)
	GetMessageNodesByGroup(ctx context.Context, group string) (map[int]waBinary.Node, error)
	DeleteMessageNode(ctx context.Context, ref int) error
}

type AllGlobalStores interface {
	LIDStore
}

type AllStores interface {
	AllSessionSpecificStores
	AllGlobalStores
}

type Device struct {
	Log waLog.Logger

	NoiseKey       *keys.KeyPair
	IdentityKey    *keys.KeyPair
	SignedPreKey   *keys.PreKey
	RegistrationID uint32
	AdvSecretKey   []byte

	ID           *types.JID
	LID          types.JID
	Account      *waAdv.ADVSignedDeviceIdentity
	Platform     string
	BusinessName string
	PushName     string

	FacebookUUID uuid.UUID

<<<<<<< HEAD
	Initialized          bool
	Identities           IdentityStore
	Sessions             SessionStore
	PreKeys              PreKeyStore
	SenderKeys           SenderKeyStore
	AppStateKeys         AppStateSyncKeyStore
	AppState             AppStateStore
	Contacts             ContactStore
	ChatSettings         ChatSettingsStore
	MsgSecrets           MsgSecretStore
	PrivacyTokens        PrivacyTokenStore
	PrekeysCache         PrekeysCacheStore
	EventBuffer          EventBuffer
	LIDs                 LIDStore
	Container            DeviceContainer
	ManagerId            string
	LockTime             int64
	SessionsCache        map[string][]byte
	IdentityCache        map[string][32]byte
	DatabaseErrorHandler func(device *Device, action string, attemptIndex int, err error) (retry bool)
}

func (device *Device) handleDatabaseError(attemptIndex int, err error, action string, args ...interface{}) bool {
	if device.DatabaseErrorHandler != nil {
		return device.DatabaseErrorHandler(device, fmt.Sprintf(action, args...), attemptIndex, err)
	}
	device.Log.Errorf("Failed to %s: %v", fmt.Sprintf(action, args...), err)
	return false
=======
	Initialized   bool
	Identities    IdentityStore
	Sessions      SessionStore
	PreKeys       PreKeyStore
	SenderKeys    SenderKeyStore
	AppStateKeys  AppStateSyncKeyStore
	AppState      AppStateStore
	Contacts      ContactStore
	ChatSettings  ChatSettingsStore
	MsgSecrets    MsgSecretStore
	PrivacyTokens PrivacyTokenStore
	EventBuffer   EventBuffer
	LIDs          LIDStore
	Container     DeviceContainer
>>>>>>> 5ebff5e1
}

func (device *Device) GetJID() types.JID {
	if device == nil {
		return types.EmptyJID
	}
	id := device.ID
	if id == nil {
		return types.EmptyJID
	}
	return *id
}

func (device *Device) GetLID() types.JID {
	if device == nil {
		return types.EmptyJID
	}
	return device.LID
}

func (device *Device) Save(ctx context.Context) error {
	return device.Container.PutDevice(ctx, device)
}

func (device *Device) Delete(ctx context.Context) error {
	err := device.Container.DeleteDevice(ctx, device)
	if err != nil {
		return err
	}
	err = device.Container.DeleteMessageNode(ctx, device)
	if err != nil {
		return err
	}
	device.ID = nil
	device.LID = types.EmptyJID
	return nil
}<|MERGE_RESOLUTION|>--- conflicted
+++ resolved
@@ -206,7 +206,6 @@
 
 	FacebookUUID uuid.UUID
 
-<<<<<<< HEAD
 	Initialized          bool
 	Identities           IdentityStore
 	Sessions             SessionStore
@@ -226,31 +225,6 @@
 	LockTime             int64
 	SessionsCache        map[string][]byte
 	IdentityCache        map[string][32]byte
-	DatabaseErrorHandler func(device *Device, action string, attemptIndex int, err error) (retry bool)
-}
-
-func (device *Device) handleDatabaseError(attemptIndex int, err error, action string, args ...interface{}) bool {
-	if device.DatabaseErrorHandler != nil {
-		return device.DatabaseErrorHandler(device, fmt.Sprintf(action, args...), attemptIndex, err)
-	}
-	device.Log.Errorf("Failed to %s: %v", fmt.Sprintf(action, args...), err)
-	return false
-=======
-	Initialized   bool
-	Identities    IdentityStore
-	Sessions      SessionStore
-	PreKeys       PreKeyStore
-	SenderKeys    SenderKeyStore
-	AppStateKeys  AppStateSyncKeyStore
-	AppState      AppStateStore
-	Contacts      ContactStore
-	ChatSettings  ChatSettingsStore
-	MsgSecrets    MsgSecretStore
-	PrivacyTokens PrivacyTokenStore
-	EventBuffer   EventBuffer
-	LIDs          LIDStore
-	Container     DeviceContainer
->>>>>>> 5ebff5e1
 }
 
 func (device *Device) GetJID() types.JID {
