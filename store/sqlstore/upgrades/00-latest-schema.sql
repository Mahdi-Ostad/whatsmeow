-- v0 -> v9 (compatible with v8+): Latest schema
CREATE TABLE whatsmeow_device (
	jid VARCHAR(300) PRIMARY KEY ,
	lid VARCHAR(300),
	facebook_uuid UNIQUEIDENTIFIER,
	registration_id BIGINT NOT NULL CHECK ( registration_id >= 0 AND registration_id < 4294967296 ),
	noise_key    VARBINARY(max) NOT NULL CHECK ( LEN(noise_key) = 32 ),
	identity_key VARBINARY(max) NOT NULL CHECK ( LEN(identity_key) = 32 ),
	signed_pre_key     VARBINARY(max)   NOT NULL CHECK ( LEN(signed_pre_key) = 32 ),
	signed_pre_key_id  INTEGER NOT NULL CHECK ( signed_pre_key_id >= 0 AND signed_pre_key_id < 16777216 ),
	signed_pre_key_sig VARBINARY(max)   NOT NULL CHECK ( LEN(signed_pre_key_sig) = 64 ),
	adv_key         VARBINARY(max) NOT NULL,
	adv_details     VARBINARY(max) NOT NULL,
	adv_account_sig VARBINARY(max) NOT NULL CHECK ( LEN(adv_account_sig) = 64 ),
	adv_account_sig_key  VARBINARY(max) NOT NULL CHECK ( LEN(adv_account_sig_key) = 32 ),
	adv_device_sig  VARBINARY(max) NOT NULL CHECK ( LEN(adv_device_sig) = 64 ),
	platform      VARCHAR(300) NOT NULL DEFAULT '',
	business_name VARCHAR(300) NOT NULL DEFAULT '',
	push_name     VARCHAR(300) NOT NULL DEFAULT '',
	manager_id     VARCHAR(300) NOT NULL DEFAULT ''
);
CREATE TABLE whatsmeow_identity_keys (
	our_jid  VARCHAR(300),
	their_id VARCHAR(300),
	identity_info VARBINARY(max) NOT NULL CHECK ( LEN(identity_info) = 32 ),
	PRIMARY KEY (our_jid, their_id),
	FOREIGN KEY (our_jid) REFERENCES whatsmeow_device(jid) ON DELETE CASCADE ON UPDATE CASCADE
);

CREATE TABLE whatsmeow_pre_keys (
	jid      VARCHAR(300),
	key_id   INTEGER  CHECK ( key_id >= 0 AND key_id < 16777216 ),
	key_info       VARBINARY(max)  NOT NULL CHECK (LEN(key_info) = 32 ),
	uploaded BIT NOT NULL,
	PRIMARY KEY (jid, key_id),
	FOREIGN KEY (jid) REFERENCES whatsmeow_device(jid) ON DELETE CASCADE ON UPDATE CASCADE
);

CREATE TABLE whatsmeow_sessions (
	our_jid   VARCHAR(300),
	their_id  VARCHAR(300),
	session  VARBINARY(max),
	PRIMARY KEY (our_jid, their_id),
	FOREIGN KEY (our_jid) REFERENCES whatsmeow_device(jid) ON DELETE CASCADE ON UPDATE CASCADE
);

CREATE TABLE whatsmeow_sender_keys (
	our_jid     VARCHAR(300),
	chat_id     VARCHAR(300),
	sender_id  VARCHAR(300),
	sender_key  VARBINARY(max) NOT NULL,
	PRIMARY KEY (our_jid, chat_id, sender_id),
	FOREIGN KEY (our_jid) REFERENCES whatsmeow_device(jid) ON DELETE CASCADE ON UPDATE CASCADE
);

CREATE TABLE whatsmeow_app_state_sync_keys (
	jid         VARCHAR(300),
	key_id      VARBINARY(300),
	key_data    VARBINARY(max)  NOT NULL,
	timestamp_info   BIGINT NOT NULL,
	fingerprint VARBINARY(max)  NOT NULL,
	PRIMARY KEY (jid, key_id),
	FOREIGN KEY (jid) REFERENCES whatsmeow_device(jid) ON DELETE CASCADE ON UPDATE CASCADE
);

CREATE TABLE whatsmeow_app_state_version (
	jid     VARCHAR(300),
	name    VARCHAR(300),
	version_info BIGINT NOT NULL,
	hash    VARBINARY(max)  NOT NULL CHECK ( LEN(hash) = 128 ),
	PRIMARY KEY (jid, name),
	FOREIGN KEY (jid) REFERENCES whatsmeow_device(jid) ON DELETE CASCADE ON UPDATE CASCADE
);

CREATE TABLE whatsmeow_app_state_mutation_macs (
	jid        VARCHAR(300),
	name       VARCHAR(300),
	version_info   BIGINT,
	index_mac VARBINARY(200) CHECK ( LEN(index_mac) = 32 ),
	value_mac VARBINARY(max) NOT NULL CHECK ( LEN(value_mac) = 32 ),
	PRIMARY KEY (jid, name, version_info, index_mac),
	FOREIGN KEY (jid, name) REFERENCES whatsmeow_app_state_version(jid, name) ON DELETE CASCADE ON UPDATE CASCADE
);

CREATE TABLE whatsmeow_contacts (
	our_jid       VARCHAR(300),
	their_jid     VARCHAR(300),
	first_name    VARCHAR(300),
	full_name     VARCHAR(300),
	push_name     VARCHAR(300),
	business_name VARCHAR(300),
	PRIMARY KEY (our_jid, their_jid),
	FOREIGN KEY (our_jid) REFERENCES whatsmeow_device(jid) ON DELETE CASCADE ON UPDATE CASCADE
);

CREATE TABLE whatsmeow_chat_settings (
	our_jid       VARCHAR(300),
	chat_jid      VARCHAR(300),
	muted_until   BIGINT  NOT NULL DEFAULT 0,
	pinned        BIT NOT NULL DEFAULT 0,
	archived      BIT NOT NULL DEFAULT 1,
	PRIMARY KEY (our_jid, chat_jid),
	FOREIGN KEY (our_jid) REFERENCES whatsmeow_device(jid) ON DELETE CASCADE ON UPDATE CASCADE
);

CREATE TABLE whatsmeow_message_secrets (
	our_jid    VARCHAR(300),
	chat_jid   VARCHAR(200),
	sender_jid  VARCHAR(200),
	message_id VARCHAR(200),
	key_info  VARBINARY(max) NOT NULL,
	PRIMARY KEY (our_jid, chat_jid, sender_jid, message_id),
	FOREIGN KEY (our_jid) REFERENCES whatsmeow_device(jid) ON DELETE CASCADE ON UPDATE CASCADE
);

CREATE TABLE whatsmeow_privacy_tokens (
	our_jid   VARCHAR(300),
	their_jid VARCHAR(300),
	token     VARBINARY(max)  NOT NULL,
	timestamp_info BIGINT NOT NULL,
	PRIMARY KEY (our_jid, their_jid)
);

CREATE TABLE whatsmeow_lid_map (
<<<<<<< HEAD
    lid NVARCHAR(300) PRIMARY KEY,
    pn NVARCHAR(300) UNIQUE NOT NULL
=======
	lid TEXT PRIMARY KEY,
	pn  TEXT UNIQUE NOT NULL
);

CREATE TABLE whatsmeow_event_buffer (
	our_jid          TEXT   NOT NULL,
	ciphertext_hash  bytea  NOT NULL CHECK ( length(ciphertext_hash) = 32 ),
	plaintext        bytea,
	server_timestamp BIGINT NOT NULL,
	insert_timestamp BIGINT NOT NULL,
	PRIMARY KEY (our_jid, ciphertext_hash),
	FOREIGN KEY (our_jid) REFERENCES whatsmeow_device(jid) ON DELETE CASCADE ON UPDATE CASCADE
>>>>>>> 2d443b08
);<|MERGE_RESOLUTION|>--- conflicted
+++ resolved
@@ -122,12 +122,8 @@
 );
 
 CREATE TABLE whatsmeow_lid_map (
-<<<<<<< HEAD
     lid NVARCHAR(300) PRIMARY KEY,
     pn NVARCHAR(300) UNIQUE NOT NULL
-=======
-	lid TEXT PRIMARY KEY,
-	pn  TEXT UNIQUE NOT NULL
 );
 
 CREATE TABLE whatsmeow_event_buffer (
@@ -138,5 +134,4 @@
 	insert_timestamp BIGINT NOT NULL,
 	PRIMARY KEY (our_jid, ciphertext_hash),
 	FOREIGN KEY (our_jid) REFERENCES whatsmeow_device(jid) ON DELETE CASCADE ON UPDATE CASCADE
->>>>>>> 2d443b08
 );