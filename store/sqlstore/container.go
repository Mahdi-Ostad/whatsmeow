--- conflicted
+++ resolved
@@ -47,13 +47,8 @@
 //
 // When using SQLite, it's strongly recommended to enable foreign keys by adding `?_foreign_keys=true`:
 //
-<<<<<<< HEAD
-//	container, err := sqlstore.New("sqlite3", "file:yoursqlitefile.db?_foreign_keys=on", nil)
-func New(dialect, address string, log waLog.Logger, maxConnection int) (*Container, error) {
-=======
 //	container, err := sqlstore.New(context.Background(), "sqlite3", "file:yoursqlitefile.db?_foreign_keys=on", nil)
-func New(ctx context.Context, dialect, address string, log waLog.Logger) (*Container, error) {
->>>>>>> d9bdff42
+func New(ctx context.Context, dialect, address string, log waLog.Logger, maxConnection int) (*Container, error) {
 	db, err := sql.Open(dialect, address)
 	if err != nil {
 		return nil, fmt.Errorf("failed to open database: %w", err)
@@ -249,13 +244,8 @@
 // GetFirstDevice is a convenience method for getting the first device in the store. If there are
 // no devices, then a new device will be created. You should only use this if you don't want to
 // have multiple sessions simultaneously.
-<<<<<<< HEAD
-func (c *Container) GetFirstDevice(managerId string) (*store.Device, error) {
-	devices, err := c.GetAllDevices()
-=======
-func (c *Container) GetFirstDevice(ctx context.Context) (*store.Device, error) {
+func (c *Container) GetFirstDevice(ctx context.Context, managerId string) (*store.Device, error) {
 	devices, err := c.GetAllDevices(ctx)
->>>>>>> d9bdff42
 	if err != nil {
 		return nil, err
 	}
@@ -420,39 +410,24 @@
 
 // PutDevice stores the given device in this database. This should be called through Device.Save()
 // (which usually doesn't need to be called manually, as the library does that automatically when relevant).
-<<<<<<< HEAD
-func (c *Container) PutDevice(device *store.Device) error {
-	c.mutex.Lock()
-	defer c.mutex.Unlock()
+func (c *Container) PutDevice(ctx context.Context, device *store.Device) error {
 	if device.ID == nil {
 		return ErrDeviceIDMustBeSet
 	}
 	var err error
 	if c.db.Dialect == dbutil.MSSQL {
-		_, err = c.db.Exec(context.TODO(), mssqlInsertDeviceQuery,
+		_, err = c.db.Exec(ctx, mssqlInsertDeviceQuery,
 			device.ID.String(), device.LID, device.RegistrationID, device.NoiseKey.Priv[:], device.IdentityKey.Priv[:],
 			device.SignedPreKey.Priv[:], device.SignedPreKey.KeyID, device.SignedPreKey.Signature[:],
 			device.AdvSecretKey, device.Account.Details, device.Account.AccountSignature, device.Account.AccountSignatureKey, device.Account.DeviceSignature,
 			device.Platform, device.BusinessName, device.PushName, device.FacebookUUID.String(), device.ManagerId)
 	} else {
-		_, err = c.db.Exec(context.TODO(), sqliteInsertDeviceQuery,
+		_, err = c.db.Exec(ctx, sqliteInsertDeviceQuery,
 			device.ID.String(), device.LID, device.RegistrationID, device.NoiseKey.Priv[:], device.IdentityKey.Priv[:],
 			device.SignedPreKey.Priv[:], device.SignedPreKey.KeyID, device.SignedPreKey.Signature[:],
 			device.AdvSecretKey, device.Account.Details, device.Account.AccountSignature, device.Account.AccountSignatureKey, device.Account.DeviceSignature,
 			device.Platform, device.BusinessName, device.PushName, uuid.NullUUID{UUID: device.FacebookUUID, Valid: device.FacebookUUID != uuid.Nil}, device.ManagerId)
 	}
-=======
-func (c *Container) PutDevice(ctx context.Context, device *store.Device) error {
-	if device.ID == nil {
-		return ErrDeviceIDMustBeSet
-	}
-	_, err := c.db.Exec(ctx, insertDeviceQuery,
-		device.ID, device.LID, device.RegistrationID, device.NoiseKey.Priv[:], device.IdentityKey.Priv[:],
-		device.SignedPreKey.Priv[:], device.SignedPreKey.KeyID, device.SignedPreKey.Signature[:],
-		device.AdvSecretKey, device.Account.Details, device.Account.AccountSignature, device.Account.AccountSignatureKey, device.Account.DeviceSignature,
-		device.Platform, device.BusinessName, device.PushName, uuid.NullUUID{UUID: device.FacebookUUID, Valid: device.FacebookUUID != uuid.Nil})
-
->>>>>>> d9bdff42
 	if !device.Initialized {
 		c.initializeDevice(device)
 	}
@@ -479,13 +454,7 @@
 }
 
 // DeleteDevice deletes the given device from this database. This should be called through Device.Delete()
-<<<<<<< HEAD
-func (c *Container) DeleteDevice(store *store.Device) error {
-	c.mutex.Lock()
-	defer c.mutex.Unlock()
-=======
 func (c *Container) DeleteDevice(ctx context.Context, store *store.Device) error {
->>>>>>> d9bdff42
 	if store.ID == nil {
 		return ErrDeviceIDMustBeSet
 	}
