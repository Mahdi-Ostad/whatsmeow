// Copyright (c) 2022 Tulir Asokan
//
// This Source Code Form is subject to the terms of the Mozilla Public
// License, v. 2.0. If a copy of the MPL was not distributed with this
// file, You can obtain one at http://mozilla.org/MPL/2.0/.

package sqlstore

import (
	"context"
	"database/sql"
	"errors"
	"fmt"
	mathRand "math/rand/v2"
	"sync"
	"time"

	"github.com/google/uuid"
	"go.mau.fi/util/dbutil"
	"go.mau.fi/util/random"

	"go.mau.fi/whatsmeow/proto/waAdv"
	"go.mau.fi/whatsmeow/store"
	"go.mau.fi/whatsmeow/store/sqlstore/upgrades"
	"go.mau.fi/whatsmeow/types"
	"go.mau.fi/whatsmeow/util/keys"
	waLog "go.mau.fi/whatsmeow/util/log"
)

// Container is a wrapper for a SQL database that can contain multiple whatsmeow sessions.
type Container struct {
	db                   *RetryDB
	log                  waLog.Logger
	mutex                sync.Mutex
	LIDMap *CachedLIDMap

	DatabaseErrorHandler func(device *store.Device, action string, attemptIndex int, err error) (retry bool)
}

var _ store.DeviceContainer = (*Container)(nil)

// New connects to the given SQL database and wraps it in a Container.
//
// Only SQLite and Postgres are currently fully supported.
//
// The logger can be nil and will default to a no-op logger.
//
// When using SQLite, it's strongly recommended to enable foreign keys by adding `?_foreign_keys=true`:
//
//	container, err := sqlstore.New("sqlite3", "file:yoursqlitefile.db?_foreign_keys=on", nil)
func New(dialect, address string, log waLog.Logger, maxConnection int) (*Container, error) {
	db, err := sql.Open(dialect, address)
	if err != nil {
		return nil, fmt.Errorf("failed to open database: %w", err)
	}
	db.SetMaxOpenConns(maxConnection)
	db.SetMaxIdleConns(maxConnection)
	container := NewWithDB(db, dialect, log)
	err = container.Upgrade()
	if err != nil {
		return nil, fmt.Errorf("failed to upgrade database: %w", err)
	}
	return container, nil
}

// NewWithDB wraps an existing SQL connection in a Container.
//
// Only SQLite and Postgres are currently fully supported.
//
// The logger can be nil and will default to a no-op logger.
//
// When using SQLite, it's strongly recommended to enable foreign keys by adding `?_foreign_keys=true`:
//
//	db, err := sql.Open("sqlite3", "file:yoursqlitefile.db?_foreign_keys=on")
//	if err != nil {
//	    panic(err)
//	}
//	container := sqlstore.NewWithDB(db, "sqlite3", nil)
//
// This method does not call Upgrade automatically like New does, so you must call it yourself:
//
//	container := sqlstore.NewWithDB(...)
//	err := container.Upgrade()
func NewWithDB(db *sql.DB, dialect string, log waLog.Logger) *Container {
	wrapped, err := dbutil.NewWithDB(db, dialect)
	if err != nil {
		// This will only panic if the dialect is invalid
		panic(err)
	}
	wrapped.UpgradeTable = upgrades.Table
	wrapped.VersionTable = "whatsmeow_version"
	return NewWithWrappedDB(&RetryDB{
		Database: wrapped,
	}, log)
}

func NewWithWrappedDB(wrapped *RetryDB, log waLog.Logger) *Container {
	if log == nil {
		log = waLog.Noop
	}
	return &Container{
		db:     wrapped,
		log:    log,
		LIDMap: NewCachedLIDMap(wrapped),
	}
}

// Upgrade upgrades the database from the current to the latest version available.
func (c *Container) Upgrade() error {
	if c.db.Dialect == dbutil.SQLite {
		var foreignKeysEnabled bool
		err := c.db.QueryRow(context.TODO(), "PRAGMA foreign_keys").Scan(&foreignKeysEnabled)
		if err != nil {
			return fmt.Errorf("failed to check if foreign keys are enabled: %w", err)
		} else if !foreignKeysEnabled {
			return fmt.Errorf("foreign keys are not enabled")
		}
	}

	return c.db.Upgrade(context.TODO())
}

const getAllDevicesQuery = `
SELECT jid, lid, registration_id, noise_key, identity_key,
       signed_pre_key, signed_pre_key_id, signed_pre_key_sig,
       adv_key, adv_details, adv_account_sig, adv_account_sig_key, adv_device_sig,
       platform, business_name, push_name, facebook_uuid, manager_id
FROM whatsmeow_device
`

const lockDeviceByManagerId = `UPDATE whatsmeow_device SET locktime = @p1 WHERE manager_id = @p2 AND locktime<@p3`

const relockDeviceByManagerId = `UPDATE whatsmeow_device SET locktime = @p1 WHERE manager_id = @p2 AND locktime = @p3`

const unlockDeviceByManagerId = `UPDATE whatsmeow_device SET locktime = 0 WHERE manager_id = @p1 AND locktime = @p2`

const checkActiveDeviceManagerId = `SELECT 1 FROM whatsmeow_device WHERE manager_id = @p1 AND locktime >= @p2`

const getDeviceByManagerId = `SELECT jid, lid, registration_id, noise_key, identity_key,
signed_pre_key, signed_pre_key_id, signed_pre_key_sig,
adv_key, adv_details, adv_account_sig, adv_account_sig_key, adv_device_sig,
platform, business_name, push_name, facebook_uuid, manager_id, locktime
FROM whatsmeow_device
WHERE manager_id = @p1 AND locktime = @p2`

const getDeviceByManagerIdNoLock = `SELECT jid, registration_id, noise_key, identity_key,
signed_pre_key, signed_pre_key_id, signed_pre_key_sig,
adv_key, adv_details, adv_account_sig, adv_account_sig_key, adv_device_sig,
platform, business_name, push_name, facebook_uuid, manager_id, locktime
FROM whatsmeow_device
WHERE manager_id = @p1`

const existsLockedDevice = `SELECT TOP 1 1 FROM whatsmeow_device WHERE manager_id = @p1 AND locktime >= @p2`

const getActiveManagerIds = `SELECT manager_id FROM whatsmeow_device GROUP BY manager_id`

const getNumberManager = `SELECT TOP 1 manager_id FROM whatsmeow_device WHERE jid=@p1`

const getDeviceQuery = getAllDevicesQuery + " WHERE jid=@p1"

func (c *Container) GetActiveManagers() ([]string, error) {
	// conn, err := c.db.Conn(ctx)
	// if err != nil {
	// 	return nil, err
	// }
	// defer conn.Close()
	// rows, err := conn.QueryContext(ctx, getActiveManagerIds)
	rows, err := c.db.RawDB.Query(getActiveManagerIds)
	if err != nil {
		return nil, err
	}
	defer rows.Close()
	var result []string

	for rows.Next() {
		var value string
		err := rows.Scan(&value)
		if err != nil {
			return nil, err
		}
		result = append(result, value)
	}
	return result, err
}

func (c *Container) GetNumberManager(jid types.JID) (string, error) {
	var managerId string
	err := c.db.RawDB.QueryRow(getNumberManager, jid).Scan(&managerId)
	if err != nil {
		return "", err
	}
	return managerId, nil
}
func (c *Container) scanDevice(row dbutil.Scannable) (*store.Device, error) {
	var device store.Device
	device.DatabaseErrorHandler = c.DatabaseErrorHandler
	device.Log = c.log
	device.SignedPreKey = &keys.PreKey{}
	var noisePriv, identityPriv, preKeyPriv, preKeySig []byte
	var account waAdv.ADVSignedDeviceIdentity
	var fbUUID uuid.NullUUID

	err := row.Scan(
		&device.ID, &device.LID, &device.RegistrationID, &noisePriv, &identityPriv,
		&preKeyPriv, &device.SignedPreKey.KeyID, &preKeySig,
		&device.AdvSecretKey, &account.Details, &account.AccountSignature, &account.AccountSignatureKey, &account.DeviceSignature,
		&device.Platform, &device.BusinessName, &device.PushName, &fbUUID, &device.ManagerId, &device.LockTime)
	if err != nil {
		return nil, fmt.Errorf("failed to scan session: %w", err)
	} else if len(noisePriv) != 32 || len(identityPriv) != 32 || len(preKeyPriv) != 32 || len(preKeySig) != 64 {
		return nil, ErrInvalidLength
	}

	device.NoiseKey = keys.NewKeyPairFromPrivateKey(*(*[32]byte)(noisePriv))
	device.IdentityKey = keys.NewKeyPairFromPrivateKey(*(*[32]byte)(identityPriv))
	device.SignedPreKey.KeyPair = *keys.NewKeyPairFromPrivateKey(*(*[32]byte)(preKeyPriv))
	device.SignedPreKey.Signature = (*[64]byte)(preKeySig)
	device.Account = &account
	device.FacebookUUID = fbUUID.UUID

<<<<<<< HEAD
	innerStore := NewSQLStore(c, *device.ID)
	device.Identities = innerStore
	device.Sessions = innerStore
	device.PreKeys = innerStore
	device.SenderKeys = innerStore
	device.AppStateKeys = innerStore
	device.AppState = innerStore
	device.Contacts = innerStore
	device.ChatSettings = innerStore
	device.MsgSecrets = innerStore
	device.PrivacyTokens = innerStore
	device.PrekeysCache = innerStore
	device.LIDs = c.LIDMap
	device.Container = c
	device.Initialized = true
=======
	c.initializeDevice(&device)
>>>>>>> 1bc4a25a

	return &device, nil
}

// GetAllDevices finds all the devices in the database.
func (c *Container) GetAllDevices() ([]*store.Device, error) {
	res, err := c.db.Query(context.TODO(), getAllDevicesQuery)
	if err != nil {
		return nil, fmt.Errorf("failed to query sessions: %w", err)
	}
	defer res.Close()
	sessions := make([]*store.Device, 0)
	for res.Next() {
		sess, scanErr := c.scanDevice(res)
		if scanErr != nil {
			return sessions, scanErr
		}
		sessions = append(sessions, sess)
	}
	return sessions, nil
}

// GetFirstDevice is a convenience method for getting the first device in the store. If there are
// no devices, then a new device will be created. You should only use this if you don't want to
// have multiple sessions simultaneously.
func (c *Container) GetFirstDevice(managerId string) (*store.Device, error) {
	devices, err := c.GetAllDevices()
	if err != nil {
		return nil, err
	}
	if len(devices) == 0 {
		return c.NewDevice(managerId), nil
	} else {
		return devices[0], nil
	}
}

func (c *Container) GetAllManagerDevice(managerId string, lockTime int) ([]*store.Device, int64, error) {
	dt := time.Now().Add(time.Duration(lockTime) * time.Minute).UnixMilli()
	mintime := time.Now().UnixMilli()
	_, err := c.db.RawDB.Exec(lockDeviceByManagerId, dt, managerId, mintime)
	if err != nil {
		return nil, 0, err
	}
	rows, err := c.db.RawDB.Query(getDeviceByManagerId, managerId, dt)
	if err != nil {
		return nil, 0, err
	}
	defer rows.Close()
	var devices []*store.Device
	for rows.Next() {
		device, err := c.scanDevice(rows)
		if err != nil {
			return nil, 0, err
		}
		devices = append(devices, device)
	}
	return devices, dt, nil
}

func (c *Container) ReLockManagerDevice(managerId string, lastLockedTime, newLockedTime int64) (bool, error) {
	res, err := c.db.RawDB.Exec(relockDeviceByManagerId, newLockedTime, managerId, lastLockedTime)
	if err != nil {
		return false, err
	}
	cnt, err := res.RowsAffected()
	if err != nil {
		return false, err
	}
	return cnt > 0, nil
}

func (c *Container) GetAllManagerDeviceWithoutLock(managerId string) ([]*store.Device, error) {
	rows, err := c.db.RawDB.Query(getDeviceByManagerIdNoLock, managerId)
	if err != nil {
		return nil, err
	}
	defer rows.Close()
	var devices []*store.Device
	for rows.Next() {
		device, err := c.scanDevice(rows)
		if err != nil {
			return nil, err
		}
		devices = append(devices, device)
	}
	return devices, nil
}

func (c *Container) ExistsLockedDevice(managerId string) bool {
	dt := time.Now().UnixMilli()
	var exists bool
	err := c.db.RawDB.QueryRow(existsLockedDevice, managerId, dt).Scan(&exists)
	if err != nil {
		return false
	}
	return exists
}

func (c *Container) UnlockManagerDevice(managerId string, lastLock int64) error {
	_, err := c.db.RawDB.Exec(unlockDeviceByManagerId, managerId, lastLock)
	return err
}

// GetDevice finds the device with the specified JID in the database.
//
// If the device is not found, nil is returned instead.
//
// Note that the parameter usually must be an AD-JID.
func (c *Container) GetDevice(jid types.JID) (*store.Device, error) {
	sess, err := c.scanDevice(c.db.QueryRow(context.TODO(), getDeviceQuery, jid))
	if errors.Is(err, sql.ErrNoRows) {
		return nil, nil
	}
	return sess, err
}

const (
	sqliteInsertDeviceQuery = `
		INSERT INTO whatsmeow_device (jid, lid, registration_id, noise_key, identity_key,
									  signed_pre_key, signed_pre_key_id, signed_pre_key_sig,
									  adv_key, adv_details, adv_account_sig, adv_account_sig_key, adv_device_sig,
									  platform, business_name, push_name, facebook_uuid, manager_id)
		VALUES (@p1, @p2, @p3, @p4, @p5, @p6, @p7, @p8, @p9, @p10, @p11, @p12, @p13, @p14, @p15, @p16, @p17, @p18)
		ON CONFLICT (jid) DO UPDATE
			SET lid=excluded.lid,
				platform=excluded.platform,
				business_name=excluded.business_name,
				push_name=excluded.push_name
	`
	mssqlInsertDeviceQuery = `
		MERGE INTO whatsmeow_device AS target
		USING (VALUES (@p1, @p2, @p3, @p4, @p5, @p6, @p7, @p8, @p9, @p10, @p11, @p12, @p13, @p14, @p15, @p16, @p17, @p18)) AS source (jid, lid, registration_id, noise_key, identity_key, signed_pre_key, signed_pre_key_id, signed_pre_key_sig, adv_key, adv_details, adv_account_sig, adv_account_sig_key, adv_device_sig, platform, business_name, push_name, facebook_uuid, manager_id)
		ON (target.jid = source.jid)
		WHEN MATCHED THEN
			UPDATE SET target.lid = source.lid, target.platform = source.platform, target.business_name = source.business_name, target.push_name = source.push_name
		WHEN NOT MATCHED THEN
			INSERT (jid, lid, registration_id, noise_key, identity_key, signed_pre_key, signed_pre_key_id, signed_pre_key_sig, adv_key, adv_details, adv_account_sig, adv_account_sig_key, adv_device_sig, platform, business_name, push_name, facebook_uuid, manager_id)
			VALUES (source.jid, source.lid, source.registration_id, CONVERT(varbinary(max),source.noise_key), source.identity_key, source.signed_pre_key, source.signed_pre_key_id, source.signed_pre_key_sig, source.adv_key, source.adv_details, source.adv_account_sig, source.adv_account_sig_key, source.adv_device_sig, source.platform, source.business_name, source.push_name, source.facebook_uuid, source.manager_id);
	`
	deleteDeviceQuery  = `DELETE FROM whatsmeow_device WHERE jid=@p1`
	deleteMessageNodes = `DELETE FROM whatsapp_message_node WHERE our_jid=@p1`
)

// NewDevice creates a new device in this database.
//
// No data is actually stored before Save is called. However, the pairing process will automatically
// call Save after a successful pairing, so you most likely don't need to call it yourself.
func (c *Container) NewDevice(managerId string) *store.Device {
	c.mutex.Lock()
	defer c.mutex.Unlock()
	innerStore := NewSQLStore(c, types.EmptyJID)
	device := &store.Device{
		Log:       c.log,
		Container: c,

		DatabaseErrorHandler: c.DatabaseErrorHandler,
		ManagerId:            managerId,
		NoiseKey:             keys.NewKeyPair(),
		IdentityKey:          keys.NewKeyPair(),
		RegistrationID:       mathRand.Uint32(),
		AdvSecretKey:         random.Bytes(32),
	}
	device.SignedPreKey = device.IdentityKey.CreateSignedPreKey(1)
	device.Identities = innerStore
	device.Sessions = innerStore
	device.PreKeys = innerStore
	device.SenderKeys = innerStore
	device.AppStateKeys = innerStore
	device.AppState = innerStore
	device.Contacts = innerStore
	device.ChatSettings = innerStore
	device.MsgSecrets = innerStore
	device.PrivacyTokens = innerStore
	device.PrekeysCache = innerStore
	return device
}

// ErrDeviceIDMustBeSet is the error returned by PutDevice if you try to save a device before knowing its JID.
var ErrDeviceIDMustBeSet = errors.New("device JID must be known before accessing database")

// Close will close the container's database
func (c *Container) Close() error {
	if c != nil && c.db != nil {
		return c.db.Close()
	}
	return nil
}

// PutDevice stores the given device in this database. This should be called through Device.Save()
// (which usually doesn't need to be called manually, as the library does that automatically when relevant).
func (c *Container) PutDevice(device *store.Device) error {
	c.mutex.Lock()
	defer c.mutex.Unlock()
	if device.ID == nil {
		return ErrDeviceIDMustBeSet
	}
	var err error
	if c.db.Dialect == dbutil.MSSQL {
		_, err = c.db.Exec(context.TODO(), mssqlInsertDeviceQuery,
			device.ID.String(), device.LID, device.RegistrationID, device.NoiseKey.Priv[:], device.IdentityKey.Priv[:],
			device.SignedPreKey.Priv[:], device.SignedPreKey.KeyID, device.SignedPreKey.Signature[:],
			device.AdvSecretKey, device.Account.Details, device.Account.AccountSignature, device.Account.AccountSignatureKey, device.Account.DeviceSignature,
			device.Platform, device.BusinessName, device.PushName, device.FacebookUUID.String(), device.ManagerId)
	} else {
		_, err = c.db.Exec(context.TODO(), sqliteInsertDeviceQuery,
			device.ID.String(), device.LID, device.RegistrationID, device.NoiseKey.Priv[:], device.IdentityKey.Priv[:],
			device.SignedPreKey.Priv[:], device.SignedPreKey.KeyID, device.SignedPreKey.Signature[:],
			device.AdvSecretKey, device.Account.Details, device.Account.AccountSignature, device.Account.AccountSignatureKey, device.Account.DeviceSignature,
			device.Platform, device.BusinessName, device.PushName, uuid.NullUUID{UUID: device.FacebookUUID, Valid: device.FacebookUUID != uuid.Nil}, device.ManagerId)
	}
	if !device.Initialized {
<<<<<<< HEAD
		innerStore := NewSQLStore(c, *device.ID)
		device.Identities = innerStore
		device.Sessions = innerStore
		device.PreKeys = innerStore
		device.SenderKeys = innerStore
		device.AppStateKeys = innerStore
		device.AppState = innerStore
		device.Contacts = innerStore
		device.ChatSettings = innerStore
		device.MsgSecrets = innerStore
		device.PrivacyTokens = innerStore
		device.PrekeysCache = innerStore
		device.Initialized = true
=======
		c.initializeDevice(device)
>>>>>>> 1bc4a25a
	}
	return err
}

func (c *Container) initializeDevice(device *store.Device) {
	innerStore := NewSQLStore(c, *device.ID)
	device.Identities = innerStore
	device.Sessions = innerStore
	device.PreKeys = innerStore
	device.SenderKeys = innerStore
	device.AppStateKeys = innerStore
	device.AppState = innerStore
	device.Contacts = innerStore
	device.ChatSettings = innerStore
	device.MsgSecrets = innerStore
	device.PrivacyTokens = innerStore
	device.LIDs = c.LIDMap
	device.Container = c
	device.Initialized = true
}

// DeleteDevice deletes the given device from this database. This should be called through Device.Delete()
func (c *Container) DeleteDevice(store *store.Device) error {
	c.mutex.Lock()
	defer c.mutex.Unlock()
	if store.ID == nil {
		return ErrDeviceIDMustBeSet
	}
	_, err := c.db.Exec(context.TODO(), deleteDeviceQuery, store.ID)
	return err
}

func (c *Container) DeleteMessageNode(store *store.Device) error {
	c.mutex.Lock()
	defer c.mutex.Unlock()
	if store.ID == nil {
		return ErrDeviceIDMustBeSet
	}
	_, err := c.db.RawDB.Exec(deleteMessageNodes, store.ID.String())
	return err
}<|MERGE_RESOLUTION|>--- conflicted
+++ resolved
@@ -218,25 +218,7 @@
 	device.Account = &account
 	device.FacebookUUID = fbUUID.UUID
 
-<<<<<<< HEAD
-	innerStore := NewSQLStore(c, *device.ID)
-	device.Identities = innerStore
-	device.Sessions = innerStore
-	device.PreKeys = innerStore
-	device.SenderKeys = innerStore
-	device.AppStateKeys = innerStore
-	device.AppState = innerStore
-	device.Contacts = innerStore
-	device.ChatSettings = innerStore
-	device.MsgSecrets = innerStore
-	device.PrivacyTokens = innerStore
-	device.PrekeysCache = innerStore
-	device.LIDs = c.LIDMap
-	device.Container = c
-	device.Initialized = true
-=======
 	c.initializeDevice(&device)
->>>>>>> 1bc4a25a
 
 	return &device, nil
 }
@@ -449,23 +431,7 @@
 			device.Platform, device.BusinessName, device.PushName, uuid.NullUUID{UUID: device.FacebookUUID, Valid: device.FacebookUUID != uuid.Nil}, device.ManagerId)
 	}
 	if !device.Initialized {
-<<<<<<< HEAD
-		innerStore := NewSQLStore(c, *device.ID)
-		device.Identities = innerStore
-		device.Sessions = innerStore
-		device.PreKeys = innerStore
-		device.SenderKeys = innerStore
-		device.AppStateKeys = innerStore
-		device.AppState = innerStore
-		device.Contacts = innerStore
-		device.ChatSettings = innerStore
-		device.MsgSecrets = innerStore
-		device.PrivacyTokens = innerStore
-		device.PrekeysCache = innerStore
-		device.Initialized = true
-=======
 		c.initializeDevice(device)
->>>>>>> 1bc4a25a
 	}
 	return err
 }
@@ -482,6 +448,7 @@
 	device.ChatSettings = innerStore
 	device.MsgSecrets = innerStore
 	device.PrivacyTokens = innerStore
+	device.PrekeysCache = innerStore
 	device.LIDs = c.LIDMap
 	device.Container = c
 	device.Initialized = true
