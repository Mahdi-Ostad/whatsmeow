// Copyright (c) 2022 Tulir Asokan
//
// This Source Code Form is subject to the terms of the Mozilla Public
// License, v. 2.0. If a copy of the MPL was not distributed with this
// file, You can obtain one at http://mozilla.org/MPL/2.0/.

package sqlstore

import (
	"context"
	"database/sql"
	"errors"
	"fmt"
	mathRand "math/rand/v2"
	"sync"
	"time"

	"github.com/google/uuid"
	"go.mau.fi/util/dbutil"
	"go.mau.fi/util/random"

	"go.mau.fi/whatsmeow/proto/waAdv"
	"go.mau.fi/whatsmeow/store"
	"go.mau.fi/whatsmeow/store/sqlstore/upgrades"
	"go.mau.fi/whatsmeow/types"
	"go.mau.fi/whatsmeow/util/keys"
	waLog "go.mau.fi/whatsmeow/util/log"
)

// Container is a wrapper for a SQL database that can contain multiple whatsmeow sessions.
type Container struct {
<<<<<<< HEAD
	db                   *RetryDB
	log                  waLog.Logger
	mutex                sync.Mutex
=======
	db     *dbutil.Database
	log    waLog.Logger
	LIDMap *CachedLIDMap

>>>>>>> b5c332b8
	DatabaseErrorHandler func(device *store.Device, action string, attemptIndex int, err error) (retry bool)
}

var _ store.DeviceContainer = (*Container)(nil)

// New connects to the given SQL database and wraps it in a Container.
//
// Only SQLite and Postgres are currently fully supported.
//
// The logger can be nil and will default to a no-op logger.
//
// When using SQLite, it's strongly recommended to enable foreign keys by adding `?_foreign_keys=true`:
//
//	container, err := sqlstore.New("sqlite3", "file:yoursqlitefile.db?_foreign_keys=on", nil)
func New(dialect, address string, log waLog.Logger, maxConnection int) (*Container, error) {
	db, err := sql.Open(dialect, address)
	if err != nil {
		return nil, fmt.Errorf("failed to open database: %w", err)
	}
	db.SetMaxOpenConns(maxConnection)
	db.SetMaxIdleConns(maxConnection)
	container := NewWithDB(db, dialect, log)
	err = container.Upgrade()
	if err != nil {
		return nil, fmt.Errorf("failed to upgrade database: %w", err)
	}
	return container, nil
}

// NewWithDB wraps an existing SQL connection in a Container.
//
// Only SQLite and Postgres are currently fully supported.
//
// The logger can be nil and will default to a no-op logger.
//
// When using SQLite, it's strongly recommended to enable foreign keys by adding `?_foreign_keys=true`:
//
//	db, err := sql.Open("sqlite3", "file:yoursqlitefile.db?_foreign_keys=on")
//	if err != nil {
//	    panic(err)
//	}
//	container := sqlstore.NewWithDB(db, "sqlite3", nil)
//
// This method does not call Upgrade automatically like New does, so you must call it yourself:
//
//	container := sqlstore.NewWithDB(...)
//	err := container.Upgrade()
func NewWithDB(db *sql.DB, dialect string, log waLog.Logger) *Container {
	wrapped, err := dbutil.NewWithDB(db, dialect)
	if err != nil {
		// This will only panic if the dialect is invalid
		panic(err)
	}
	wrapped.UpgradeTable = upgrades.Table
	wrapped.VersionTable = "whatsmeow_version"
	return NewWithWrappedDB(&RetryDB{
		Database: wrapped,
	}, log)
}

func NewWithWrappedDB(wrapped *RetryDB, log waLog.Logger) *Container {
	if log == nil {
		log = waLog.Noop
	}
	return &Container{
		db:     wrapped,
		log:    log,
		LIDMap: NewCachedLIDMap(wrapped),
	}
}

// Upgrade upgrades the database from the current to the latest version available.
func (c *Container) Upgrade() error {
	if c.db.Dialect == dbutil.SQLite {
		var foreignKeysEnabled bool
		err := c.db.QueryRow(context.TODO(), "PRAGMA foreign_keys").Scan(&foreignKeysEnabled)
		if err != nil {
			return fmt.Errorf("failed to check if foreign keys are enabled: %w", err)
		} else if !foreignKeysEnabled {
			return fmt.Errorf("foreign keys are not enabled")
		}
	}

	return c.db.Upgrade(context.TODO())
}

const getAllDevicesQuery = `
SELECT jid, lid, registration_id, noise_key, identity_key,
       signed_pre_key, signed_pre_key_id, signed_pre_key_sig,
       adv_key, adv_details, adv_account_sig, adv_account_sig_key, adv_device_sig,
       platform, business_name, push_name, facebook_uuid, manager_id
FROM whatsmeow_device
`

const lockDeviceByManagerId = `UPDATE whatsmeow_device SET locktime = @p1 WHERE manager_id = @p2 AND locktime<@p3`

const relockDeviceByManagerId = `UPDATE whatsmeow_device SET locktime = @p1 WHERE manager_id = @p2 AND locktime = @p3`

const unlockDeviceByManagerId = `UPDATE whatsmeow_device SET locktime = 0 WHERE manager_id = @p1 AND locktime = @p2`

const checkActiveDeviceManagerId = `SELECT 1 FROM whatsmeow_device WHERE manager_id = @p1 AND locktime >= @p2`

const getDeviceByManagerId = `SELECT jid, lid, registration_id, noise_key, identity_key,
signed_pre_key, signed_pre_key_id, signed_pre_key_sig,
adv_key, adv_details, adv_account_sig, adv_account_sig_key, adv_device_sig,
platform, business_name, push_name, facebook_uuid, manager_id, locktime
FROM whatsmeow_device
WHERE manager_id = @p1 AND locktime = @p2`

const getDeviceByManagerIdNoLock = `SELECT jid, registration_id, noise_key, identity_key,
signed_pre_key, signed_pre_key_id, signed_pre_key_sig,
adv_key, adv_details, adv_account_sig, adv_account_sig_key, adv_device_sig,
platform, business_name, push_name, facebook_uuid, manager_id, locktime
FROM whatsmeow_device
WHERE manager_id = @p1`

const existsLockedDevice = `SELECT TOP 1 1 FROM whatsmeow_device WHERE manager_id = @p1 AND locktime >= @p2`

const getActiveManagerIds = `SELECT manager_id FROM whatsmeow_device GROUP BY manager_id`

const getNumberManager = `SELECT TOP 1 manager_id FROM whatsmeow_device WHERE jid=@p1`

const getDeviceQuery = getAllDevicesQuery + " WHERE jid=@p1"

func (c *Container) GetActiveManagers() ([]string, error) {
	// conn, err := c.db.Conn(ctx)
	// if err != nil {
	// 	return nil, err
	// }
	// defer conn.Close()
	// rows, err := conn.QueryContext(ctx, getActiveManagerIds)
	rows, err := c.db.RawDB.Query(getActiveManagerIds)
	if err != nil {
		return nil, err
	}
	defer rows.Close()
	var result []string

	for rows.Next() {
		var value string
		err := rows.Scan(&value)
		if err != nil {
			return nil, err
		}
		result = append(result, value)
	}
	return result, err
}

func (c *Container) GetNumberManager(jid types.JID) (string, error) {
	var managerId string
	err := c.db.RawDB.QueryRow(getNumberManager, jid).Scan(&managerId)
	if err != nil {
		return "", err
	}
	return managerId, nil
}
func (c *Container) scanDevice(row dbutil.Scannable) (*store.Device, error) {
	var device store.Device
	device.DatabaseErrorHandler = c.DatabaseErrorHandler
	device.Log = c.log
	device.SignedPreKey = &keys.PreKey{}
	var noisePriv, identityPriv, preKeyPriv, preKeySig []byte
	var account waAdv.ADVSignedDeviceIdentity
	var fbUUID uuid.NullUUID

	err := row.Scan(
		&device.ID, &device.LID, &device.RegistrationID, &noisePriv, &identityPriv,
		&preKeyPriv, &device.SignedPreKey.KeyID, &preKeySig,
		&device.AdvSecretKey, &account.Details, &account.AccountSignature, &account.AccountSignatureKey, &account.DeviceSignature,
		&device.Platform, &device.BusinessName, &device.PushName, &fbUUID, &device.ManagerId, &device.LockTime)
	if err != nil {
		return nil, fmt.Errorf("failed to scan session: %w", err)
	} else if len(noisePriv) != 32 || len(identityPriv) != 32 || len(preKeyPriv) != 32 || len(preKeySig) != 64 {
		return nil, ErrInvalidLength
	}

	device.NoiseKey = keys.NewKeyPairFromPrivateKey(*(*[32]byte)(noisePriv))
	device.IdentityKey = keys.NewKeyPairFromPrivateKey(*(*[32]byte)(identityPriv))
	device.SignedPreKey.KeyPair = *keys.NewKeyPairFromPrivateKey(*(*[32]byte)(preKeyPriv))
	device.SignedPreKey.Signature = (*[64]byte)(preKeySig)
	device.Account = &account
	device.FacebookUUID = fbUUID.UUID

	innerStore := NewSQLStore(c, *device.ID)
	device.Identities = innerStore
	device.Sessions = innerStore
	device.PreKeys = innerStore
	device.SenderKeys = innerStore
	device.AppStateKeys = innerStore
	device.AppState = innerStore
	device.Contacts = innerStore
	device.ChatSettings = innerStore
	device.MsgSecrets = innerStore
	device.PrivacyTokens = innerStore
<<<<<<< HEAD
	device.PrekeysCache = innerStore
=======
	device.LIDs = c.LIDMap
>>>>>>> b5c332b8
	device.Container = c
	device.Initialized = true

	return &device, nil
}

// GetAllDevices finds all the devices in the database.
func (c *Container) GetAllDevices() ([]*store.Device, error) {
	res, err := c.db.Query(context.TODO(), getAllDevicesQuery)
	if err != nil {
		return nil, fmt.Errorf("failed to query sessions: %w", err)
	}
	defer res.Close()
	sessions := make([]*store.Device, 0)
	for res.Next() {
		sess, scanErr := c.scanDevice(res)
		if scanErr != nil {
			return sessions, scanErr
		}
		sessions = append(sessions, sess)
	}
	return sessions, nil
}

// GetFirstDevice is a convenience method for getting the first device in the store. If there are
// no devices, then a new device will be created. You should only use this if you don't want to
// have multiple sessions simultaneously.
func (c *Container) GetFirstDevice(managerId string) (*store.Device, error) {
	devices, err := c.GetAllDevices()
	if err != nil {
		return nil, err
	}
	if len(devices) == 0 {
		return c.NewDevice(managerId), nil
	} else {
		return devices[0], nil
	}
}

func (c *Container) GetAllManagerDevice(managerId string, lockTime int) ([]*store.Device, int64, error) {
	dt := time.Now().Add(time.Duration(lockTime) * time.Minute).UnixMilli()
	mintime := time.Now().UnixMilli()
	_, err := c.db.RawDB.Exec(lockDeviceByManagerId, dt, managerId, mintime)
	if err != nil {
		return nil, 0, err
	}
	rows, err := c.db.RawDB.Query(getDeviceByManagerId, managerId, dt)
	if err != nil {
		return nil, 0, err
	}
	defer rows.Close()
	var devices []*store.Device
	for rows.Next() {
		device, err := c.scanDevice(rows)
		if err != nil {
			return nil, 0, err
		}
		devices = append(devices, device)
	}
	return devices, dt, nil
}

func (c *Container) ReLockManagerDevice(managerId string, lastLockedTime, newLockedTime int64) (bool, error) {
	res, err := c.db.RawDB.Exec(relockDeviceByManagerId, newLockedTime, managerId, lastLockedTime)
	if err != nil {
		return false, err
	}
	cnt, err := res.RowsAffected()
	if err != nil {
		return false, err
	}
	return cnt > 0, nil
}

func (c *Container) GetAllManagerDeviceWithoutLock(managerId string) ([]*store.Device, error) {
	rows, err := c.db.RawDB.Query(getDeviceByManagerIdNoLock, managerId)
	if err != nil {
		return nil, err
	}
	defer rows.Close()
	var devices []*store.Device
	for rows.Next() {
		device, err := c.scanDevice(rows)
		if err != nil {
			return nil, err
		}
		devices = append(devices, device)
	}
	return devices, nil
}

func (c *Container) ExistsLockedDevice(managerId string) bool {
	dt := time.Now().UnixMilli()
	var exists bool
	err := c.db.RawDB.QueryRow(existsLockedDevice, managerId, dt).Scan(&exists)
	if err != nil {
		return false
	}
	return exists
}

func (c *Container) UnlockManagerDevice(managerId string, lastLock int64) error {
	_, err := c.db.RawDB.Exec(unlockDeviceByManagerId, managerId, lastLock)
	return err
}

// GetDevice finds the device with the specified JID in the database.
//
// If the device is not found, nil is returned instead.
//
// Note that the parameter usually must be an AD-JID.
func (c *Container) GetDevice(jid types.JID) (*store.Device, error) {
	sess, err := c.scanDevice(c.db.QueryRow(context.TODO(), getDeviceQuery, jid))
	if errors.Is(err, sql.ErrNoRows) {
		return nil, nil
	}
	return sess, err
}

const (
	sqliteInsertDeviceQuery = `
		INSERT INTO whatsmeow_device (jid, lid, registration_id, noise_key, identity_key,
									  signed_pre_key, signed_pre_key_id, signed_pre_key_sig,
									  adv_key, adv_details, adv_account_sig, adv_account_sig_key, adv_device_sig,
									  platform, business_name, push_name, facebook_uuid, manager_id)
		VALUES (@p1, @p2, @p3, @p4, @p5, @p6, @p7, @p8, @p9, @p10, @p11, @p12, @p13, @p14, @p15, @p16, @p17, @p18)
		ON CONFLICT (jid) DO UPDATE
			SET lid=excluded.lid,
				platform=excluded.platform,
				business_name=excluded.business_name,
				push_name=excluded.push_name
	`
	mssqlInsertDeviceQuery = `
		MERGE INTO whatsmeow_device AS target
		USING (VALUES (@p1, @p2, @p3, @p4, @p5, @p6, @p7, @p8, @p9, @p10, @p11, @p12, @p13, @p14, @p15, @p16, @p17, @p18)) AS source (jid, lid, registration_id, noise_key, identity_key, signed_pre_key, signed_pre_key_id, signed_pre_key_sig, adv_key, adv_details, adv_account_sig, adv_account_sig_key, adv_device_sig, platform, business_name, push_name, facebook_uuid, manager_id)
		ON (target.jid = source.jid)
		WHEN MATCHED THEN
			UPDATE SET target.lid = source.lid, target.platform = source.platform, target.business_name = source.business_name, target.push_name = source.push_name
		WHEN NOT MATCHED THEN
			INSERT (jid, lid, registration_id, noise_key, identity_key, signed_pre_key, signed_pre_key_id, signed_pre_key_sig, adv_key, adv_details, adv_account_sig, adv_account_sig_key, adv_device_sig, platform, business_name, push_name, facebook_uuid, manager_id)
			VALUES (source.jid, source.lid, source.registration_id, CONVERT(varbinary(max),source.noise_key), source.identity_key, source.signed_pre_key, source.signed_pre_key_id, source.signed_pre_key_sig, source.adv_key, source.adv_details, source.adv_account_sig, source.adv_account_sig_key, source.adv_device_sig, source.platform, source.business_name, source.push_name, source.facebook_uuid, source.manager_id);
	`
	deleteDeviceQuery  = `DELETE FROM whatsmeow_device WHERE jid=@p1`
	deleteMessageNodes = `DELETE FROM whatsapp_message_node WHERE our_jid=@p1`
)

// NewDevice creates a new device in this database.
//
// No data is actually stored before Save is called. However, the pairing process will automatically
// call Save after a successful pairing, so you most likely don't need to call it yourself.
func (c *Container) NewDevice(managerId string) *store.Device {
	c.mutex.Lock()
	defer c.mutex.Unlock()
	innerStore := NewSQLStore(c, types.EmptyJID)
	device := &store.Device{
		Log:       c.log,
		Container: c,

		DatabaseErrorHandler: c.DatabaseErrorHandler,
		ManagerId:            managerId,
		NoiseKey:             keys.NewKeyPair(),
		IdentityKey:          keys.NewKeyPair(),
		RegistrationID:       mathRand.Uint32(),
		AdvSecretKey:         random.Bytes(32),
	}
	device.SignedPreKey = device.IdentityKey.CreateSignedPreKey(1)
	device.Identities = innerStore
	device.Sessions = innerStore
	device.PreKeys = innerStore
	device.SenderKeys = innerStore
	device.AppStateKeys = innerStore
	device.AppState = innerStore
	device.Contacts = innerStore
	device.ChatSettings = innerStore
	device.MsgSecrets = innerStore
	device.PrivacyTokens = innerStore
	device.PrekeysCache = innerStore
	return device
}

// ErrDeviceIDMustBeSet is the error returned by PutDevice if you try to save a device before knowing its JID.
var ErrDeviceIDMustBeSet = errors.New("device JID must be known before accessing database")

// Close will close the container's database
func (c *Container) Close() error {
	if c != nil && c.db != nil {
		return c.db.Close()
	}
	return nil
}

// PutDevice stores the given device in this database. This should be called through Device.Save()
// (which usually doesn't need to be called manually, as the library does that automatically when relevant).
func (c *Container) PutDevice(device *store.Device) error {
	c.mutex.Lock()
	defer c.mutex.Unlock()
	if device.ID == nil {
		return ErrDeviceIDMustBeSet
	}
	var err error
	if c.db.Dialect == dbutil.MSSQL {
		_, err = c.db.Exec(context.TODO(), mssqlInsertDeviceQuery,
			device.ID.String(), device.LID, device.RegistrationID, device.NoiseKey.Priv[:], device.IdentityKey.Priv[:],
			device.SignedPreKey.Priv[:], device.SignedPreKey.KeyID, device.SignedPreKey.Signature[:],
			device.AdvSecretKey, device.Account.Details, device.Account.AccountSignature, device.Account.AccountSignatureKey, device.Account.DeviceSignature,
			device.Platform, device.BusinessName, device.PushName, device.FacebookUUID.String(), device.ManagerId)
	} else {
		_, err = c.db.Exec(context.TODO(), sqliteInsertDeviceQuery,
			device.ID.String(), device.LID, device.RegistrationID, device.NoiseKey.Priv[:], device.IdentityKey.Priv[:],
			device.SignedPreKey.Priv[:], device.SignedPreKey.KeyID, device.SignedPreKey.Signature[:],
			device.AdvSecretKey, device.Account.Details, device.Account.AccountSignature, device.Account.AccountSignatureKey, device.Account.DeviceSignature,
			device.Platform, device.BusinessName, device.PushName, uuid.NullUUID{UUID: device.FacebookUUID, Valid: device.FacebookUUID != uuid.Nil}, device.ManagerId)
	}
	if !device.Initialized {
		innerStore := NewSQLStore(c, *device.ID)
		device.Identities = innerStore
		device.Sessions = innerStore
		device.PreKeys = innerStore
		device.SenderKeys = innerStore
		device.AppStateKeys = innerStore
		device.AppState = innerStore
		device.Contacts = innerStore
		device.ChatSettings = innerStore
		device.MsgSecrets = innerStore
		device.PrivacyTokens = innerStore
		device.PrekeysCache = innerStore
		device.Initialized = true
	}
	return err
}

// DeleteDevice deletes the given device from this database. This should be called through Device.Delete()
func (c *Container) DeleteDevice(store *store.Device) error {
	c.mutex.Lock()
	defer c.mutex.Unlock()
	if store.ID == nil {
		return ErrDeviceIDMustBeSet
	}
	_, err := c.db.Exec(context.TODO(), deleteDeviceQuery, store.ID)
	return err
}

func (c *Container) DeleteMessageNode(store *store.Device) error {
	c.mutex.Lock()
	defer c.mutex.Unlock()
	if store.ID == nil {
		return ErrDeviceIDMustBeSet
	}
	_, err := c.db.RawDB.Exec(deleteMessageNodes, store.ID.String())
	return err
}<|MERGE_RESOLUTION|>--- conflicted
+++ resolved
@@ -29,16 +29,11 @@
 
 // Container is a wrapper for a SQL database that can contain multiple whatsmeow sessions.
 type Container struct {
-<<<<<<< HEAD
 	db                   *RetryDB
 	log                  waLog.Logger
 	mutex                sync.Mutex
-=======
-	db     *dbutil.Database
-	log    waLog.Logger
 	LIDMap *CachedLIDMap
 
->>>>>>> b5c332b8
 	DatabaseErrorHandler func(device *store.Device, action string, attemptIndex int, err error) (retry bool)
 }
 
@@ -234,11 +229,8 @@
 	device.ChatSettings = innerStore
 	device.MsgSecrets = innerStore
 	device.PrivacyTokens = innerStore
-<<<<<<< HEAD
 	device.PrekeysCache = innerStore
-=======
 	device.LIDs = c.LIDMap
->>>>>>> b5c332b8
 	device.Container = c
 	device.Initialized = true
 
