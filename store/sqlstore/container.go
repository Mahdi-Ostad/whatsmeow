// Copyright (c) 2022 Tulir Asokan
//
// This Source Code Form is subject to the terms of the Mozilla Public
// License, v. 2.0. If a copy of the MPL was not distributed with this
// file, You can obtain one at http://mozilla.org/MPL/2.0/.

package sqlstore

import (
	"context"
	"database/sql"
	"errors"
	"fmt"
	mathRand "math/rand/v2"
	"sync"
	"time"

	"github.com/google/uuid"
	"go.mau.fi/util/dbutil"
	"go.mau.fi/util/random"

	"go.mau.fi/whatsmeow/proto/waAdv"
	"go.mau.fi/whatsmeow/store"
	"go.mau.fi/whatsmeow/store/sqlstore/upgrades"
	"go.mau.fi/whatsmeow/types"
	"go.mau.fi/whatsmeow/util/keys"
	waLog "go.mau.fi/whatsmeow/util/log"
)

// Container is a wrapper for a SQL database that can contain multiple whatsmeow sessions.
type Container struct {
	db     *RetryDB
	log    waLog.Logger
	mutex  sync.Mutex
	LIDMap *CachedLIDMap
}

var _ store.DeviceContainer = (*Container)(nil)

var dbInstance *sql.DB

// New connects to the given SQL database and wraps it in a Container.
//
// Only SQLite and Postgres are currently fully supported.
//
// The logger can be nil and will default to a no-op logger.
//
// When using SQLite, it's strongly recommended to enable foreign keys by adding `?_foreign_keys=true`:
//
//	container, err := sqlstore.New(context.Background(), "sqlite3", "file:yoursqlitefile.db?_foreign_keys=on", nil)
func New(ctx context.Context, dialect, address string, log waLog.Logger, maxConnection int) (*Container, error) {
	if dbInstance == nil {
		db, err := sql.Open(dialect, address)
		if err != nil {
			return nil, fmt.Errorf("failed to open database: %w", err)
		}
		db.SetMaxOpenConns(maxConnection)
		db.SetMaxIdleConns(maxConnection)
		dbInstance = db
	}
	container := NewWithDB(dbInstance, dialect, log)
	err := container.Upgrade(ctx)
	if err != nil {
		return nil, fmt.Errorf("failed to upgrade database: %w", err)
	}
	return container, nil
}

// NewWithDB wraps an existing SQL connection in a Container.
//
// Only SQLite and Postgres are currently fully supported.
//
// The logger can be nil and will default to a no-op logger.
//
// When using SQLite, it's strongly recommended to enable foreign keys by adding `?_foreign_keys=true`:
//
//	db, err := sql.Open("sqlite3", "file:yoursqlitefile.db?_foreign_keys=on")
//	if err != nil {
//	    panic(err)
//	}
//	container := sqlstore.NewWithDB(db, "sqlite3", nil)
//
// This method does not call Upgrade automatically like New does, so you must call it yourself:
//
//	container := sqlstore.NewWithDB(...)
//	err := container.Upgrade()
func NewWithDB(db *sql.DB, dialect string, log waLog.Logger) *Container {
	wrapped, err := dbutil.NewWithDB(db, dialect)
	if err != nil {
		// This will only panic if the dialect is invalid
		panic(err)
	}
	wrapped.UpgradeTable = upgrades.Table
	wrapped.VersionTable = "whatsmeow_version"
	return NewWithWrappedDB(&RetryDB{
		Database: wrapped,
	}, log)
}

func NewWithWrappedDB(wrapped *RetryDB, log waLog.Logger) *Container {
	if log == nil {
		log = waLog.Noop
	}
	return &Container{
		db:     wrapped,
		log:    log,
		LIDMap: NewCachedLIDMap(wrapped),
	}
}

// Upgrade upgrades the database from the current to the latest version available.
func (c *Container) Upgrade(ctx context.Context) error {
	if c.db.Dialect == dbutil.SQLite {
		var foreignKeysEnabled bool
		err := c.db.QueryRow(ctx, "PRAGMA foreign_keys").Scan(&foreignKeysEnabled)
		if err != nil {
			return fmt.Errorf("failed to check if foreign keys are enabled: %w", err)
		} else if !foreignKeysEnabled {
			return fmt.Errorf("foreign keys are not enabled")
		}
	}

	return c.db.Upgrade(ctx)
}

const getAllDevicesQuery = `
SELECT jid, lid, registration_id, noise_key, identity_key,
       signed_pre_key, signed_pre_key_id, signed_pre_key_sig,
       adv_key, adv_details, adv_account_sig, adv_account_sig_key, adv_device_sig,
       platform, business_name, push_name, facebook_uuid, manager_id
FROM whatsmeow_device
`

const lockDeviceByManagerId = `UPDATE whatsmeow_device SET locktime = @p1 WHERE manager_id = @p2 AND locktime<@p3`

const relockDeviceByManagerId = `UPDATE whatsmeow_device SET locktime = @p1 WHERE manager_id = @p2 AND locktime = @p3`

const unlockDeviceByManagerId = `UPDATE whatsmeow_device SET locktime = 0 WHERE manager_id = @p1 AND locktime = @p2`

const checkActiveDeviceManagerId = `SELECT 1 FROM whatsmeow_device WHERE manager_id = @p1 AND locktime >= @p2`

const getDeviceByManagerId = `SELECT jid, lid, registration_id, noise_key, identity_key,
signed_pre_key, signed_pre_key_id, signed_pre_key_sig,
adv_key, adv_details, adv_account_sig, adv_account_sig_key, adv_device_sig,
platform, business_name, push_name, facebook_uuid, manager_id, locktime
FROM whatsmeow_device
WHERE manager_id = @p1 AND locktime = @p2`

const getDeviceByManagerIdNoLock = `SELECT jid, registration_id, noise_key, identity_key,
signed_pre_key, signed_pre_key_id, signed_pre_key_sig,
adv_key, adv_details, adv_account_sig, adv_account_sig_key, adv_device_sig,
platform, business_name, push_name, facebook_uuid, manager_id, locktime
FROM whatsmeow_device
WHERE manager_id = @p1`

const existsLockedDevice = `SELECT TOP 1 1 FROM whatsmeow_device WHERE manager_id = @p1 AND locktime >= @p2`

const getActiveManagerIds = `SELECT manager_id FROM whatsmeow_device GROUP BY manager_id`

const getNumberManager = `SELECT TOP 1 manager_id FROM whatsmeow_device WHERE jid=@p1`

const getDeviceQuery = getAllDevicesQuery + " WHERE jid=@p1"

func (c *Container) GetActiveManagers() ([]string, error) {
	// conn, err := c.db.Conn(ctx)
	// if err != nil {
	// 	return nil, err
	// }
	// defer conn.Close()
	// rows, err := conn.QueryContext(ctx, getActiveManagerIds)
	rows, err := c.db.RawDB.Query(getActiveManagerIds)
	if err != nil {
		return nil, err
	}
	defer rows.Close()
	var result []string

	for rows.Next() {
		var value string
		err := rows.Scan(&value)
		if err != nil {
			return nil, err
		}
		result = append(result, value)
	}
	return result, err
}

func (c *Container) GetNumberManager(jid types.JID) (string, error) {
	var managerId string
	err := c.db.RawDB.QueryRow(getNumberManager, jid).Scan(&managerId)
	if err != nil {
		return "", err
	}
	return managerId, nil
}
func (c *Container) scanDevice(row dbutil.Scannable) (*store.Device, error) {
	var device store.Device
	device.Log = c.log
	device.SignedPreKey = &keys.PreKey{}
	var noisePriv, identityPriv, preKeyPriv, preKeySig []byte
	var account waAdv.ADVSignedDeviceIdentity
	var fbUUID uuid.NullUUID

	err := row.Scan(
		&device.ID, &device.LID, &device.RegistrationID, &noisePriv, &identityPriv,
		&preKeyPriv, &device.SignedPreKey.KeyID, &preKeySig,
		&device.AdvSecretKey, &account.Details, &account.AccountSignature, &account.AccountSignatureKey, &account.DeviceSignature,
		&device.Platform, &device.BusinessName, &device.PushName, &fbUUID, &device.ManagerId, &device.LockTime)
	if err != nil {
		return nil, fmt.Errorf("failed to scan session: %w", err)
	} else if len(noisePriv) != 32 || len(identityPriv) != 32 || len(preKeyPriv) != 32 || len(preKeySig) != 64 {
		return nil, ErrInvalidLength
	}

	device.NoiseKey = keys.NewKeyPairFromPrivateKey(*(*[32]byte)(noisePriv))
	device.IdentityKey = keys.NewKeyPairFromPrivateKey(*(*[32]byte)(identityPriv))
	device.SignedPreKey.KeyPair = *keys.NewKeyPairFromPrivateKey(*(*[32]byte)(preKeyPriv))
	device.SignedPreKey.Signature = (*[64]byte)(preKeySig)
	device.Account = &account
	device.FacebookUUID = fbUUID.UUID

	c.initializeDevice(&device)

	return &device, nil
}

// GetAllDevices finds all the devices in the database.
func (c *Container) GetAllDevices(ctx context.Context) ([]*store.Device, error) {
	res, err := c.db.Query(ctx, getAllDevicesQuery)
	if err != nil {
		return nil, fmt.Errorf("failed to query sessions: %w", err)
	}
	defer res.Close()
	sessions := make([]*store.Device, 0)
	for res.Next() {
		sess, scanErr := c.scanDevice(res)
		if scanErr != nil {
			return sessions, scanErr
		}
		sessions = append(sessions, sess)
	}
	return sessions, nil
}

// GetFirstDevice is a convenience method for getting the first device in the store. If there are
// no devices, then a new device will be created. You should only use this if you don't want to
// have multiple sessions simultaneously.
func (c *Container) GetFirstDevice(ctx context.Context, managerId string) (*store.Device, error) {
	devices, err := c.GetAllDevices(ctx)
	if err != nil {
		return nil, err
	}
	if len(devices) == 0 {
		return c.NewDevice(managerId), nil
	} else {
		return devices[0], nil
	}
}

func (c *Container) GetAllManagerDevice(managerId string, lockTime int) ([]*store.Device, int64, error) {
	dt := time.Now().Add(time.Duration(lockTime) * time.Minute).UnixMilli()
	mintime := time.Now().UnixMilli()
	_, err := c.db.RawDB.Exec(lockDeviceByManagerId, dt, managerId, mintime)
	if err != nil {
		return nil, 0, err
	}
	rows, err := c.db.RawDB.Query(getDeviceByManagerId, managerId, dt)
	if err != nil {
		return nil, 0, err
	}
	defer rows.Close()
	var devices []*store.Device
	for rows.Next() {
		device, err := c.scanDevice(rows)
		if err != nil {
			return nil, 0, err
		}
		devices = append(devices, device)
	}
	return devices, dt, nil
}

func (c *Container) ReLockManagerDevice(managerId string, lastLockedTime, newLockedTime int64) (bool, error) {
	res, err := c.db.RawDB.Exec(relockDeviceByManagerId, newLockedTime, managerId, lastLockedTime)
	if err != nil {
		return false, err
	}
	cnt, err := res.RowsAffected()
	if err != nil {
		return false, err
	}
	return cnt > 0, nil
}

func (c *Container) GetAllManagerDeviceWithoutLock(managerId string) ([]*store.Device, error) {
	rows, err := c.db.RawDB.Query(getDeviceByManagerIdNoLock, managerId)
	if err != nil {
		return nil, err
	}
	defer rows.Close()
	var devices []*store.Device
	for rows.Next() {
		device, err := c.scanDevice(rows)
		if err != nil {
			return nil, err
		}
		devices = append(devices, device)
	}
	return devices, nil
}

func (c *Container) ExistsLockedDevice(managerId string) bool {
	dt := time.Now().UnixMilli()
	var exists bool
	err := c.db.RawDB.QueryRow(existsLockedDevice, managerId, dt).Scan(&exists)
	if err != nil {
		return false
	}
	return exists
}

func (c *Container) UnlockManagerDevice(managerId string, lastLock int64) error {
	_, err := c.db.RawDB.Exec(unlockDeviceByManagerId, managerId, lastLock)
	return err
}

// GetDevice finds the device with the specified JID in the database.
//
// If the device is not found, nil is returned instead.
//
// Note that the parameter usually must be an AD-JID.
func (c *Container) GetDevice(ctx context.Context, jid types.JID) (*store.Device, error) {
	sess, err := c.scanDevice(c.db.QueryRow(ctx, getDeviceQuery, jid))
	if errors.Is(err, sql.ErrNoRows) {
		return nil, nil
	}
	return sess, err
}

const (
	sqliteInsertDeviceQuery = `
		INSERT INTO whatsmeow_device (jid, lid, registration_id, noise_key, identity_key,
									  signed_pre_key, signed_pre_key_id, signed_pre_key_sig,
									  adv_key, adv_details, adv_account_sig, adv_account_sig_key, adv_device_sig,
									  platform, business_name, push_name, facebook_uuid, manager_id)
		VALUES (@p1, @p2, @p3, @p4, @p5, @p6, @p7, @p8, @p9, @p10, @p11, @p12, @p13, @p14, @p15, @p16, @p17, @p18)
		ON CONFLICT (jid) DO UPDATE
			SET lid=excluded.lid,
				platform=excluded.platform,
				business_name=excluded.business_name,
				push_name=excluded.push_name
	`
	mssqlInsertDeviceQuery = `
		MERGE INTO whatsmeow_device AS target
		USING (VALUES (@p1, @p2, @p3, @p4, @p5, @p6, @p7, @p8, @p9, @p10, @p11, @p12, @p13, @p14, @p15, @p16, @p17, @p18)) AS source (jid, lid, registration_id, noise_key, identity_key, signed_pre_key, signed_pre_key_id, signed_pre_key_sig, adv_key, adv_details, adv_account_sig, adv_account_sig_key, adv_device_sig, platform, business_name, push_name, facebook_uuid, manager_id)
		ON (target.jid = source.jid)
		WHEN MATCHED THEN
			UPDATE SET target.lid = source.lid, target.platform = source.platform, target.business_name = source.business_name, target.push_name = source.push_name
		WHEN NOT MATCHED THEN
			INSERT (jid, lid, registration_id, noise_key, identity_key, signed_pre_key, signed_pre_key_id, signed_pre_key_sig, adv_key, adv_details, adv_account_sig, adv_account_sig_key, adv_device_sig, platform, business_name, push_name, facebook_uuid, manager_id)
			VALUES (source.jid, source.lid, source.registration_id, CONVERT(varbinary(max),source.noise_key), source.identity_key, source.signed_pre_key, source.signed_pre_key_id, source.signed_pre_key_sig, source.adv_key, source.adv_details, source.adv_account_sig, source.adv_account_sig_key, source.adv_device_sig, source.platform, source.business_name, source.push_name, source.facebook_uuid, source.manager_id);
	`
	deleteDeviceQuery  = `DELETE FROM whatsmeow_device WHERE jid=@p1`
	deleteMessageNodes = `DELETE FROM whatsapp_message_node WHERE our_jid=@p1`
)

// NewDevice creates a new device in this database.
//
// No data is actually stored before Save is called. However, the pairing process will automatically
// call Save after a successful pairing, so you most likely don't need to call it yourself.
func (c *Container) NewDevice(managerId string) *store.Device {
	c.mutex.Lock()
	defer c.mutex.Unlock()
	innerStore := NewSQLStore(c, types.EmptyJID)
	device := &store.Device{
		Log:       c.log,
		Container: c,

<<<<<<< HEAD
		DatabaseErrorHandler: c.DatabaseErrorHandler,
		ManagerId:            managerId,
		NoiseKey:             keys.NewKeyPair(),
		IdentityKey:          keys.NewKeyPair(),
		RegistrationID:       mathRand.Uint32(),
		AdvSecretKey:         random.Bytes(32),
=======
		NoiseKey:       keys.NewKeyPair(),
		IdentityKey:    keys.NewKeyPair(),
		RegistrationID: mathRand.Uint32(),
		AdvSecretKey:   random.Bytes(32),
>>>>>>> 5ebff5e1
	}
	device.SignedPreKey = device.IdentityKey.CreateSignedPreKey(1)
	device.Identities = innerStore
	device.Sessions = innerStore
	device.PreKeys = innerStore
	device.SenderKeys = innerStore
	device.AppStateKeys = innerStore
	device.AppState = innerStore
	device.Contacts = innerStore
	device.ChatSettings = innerStore
	device.MsgSecrets = innerStore
	device.PrivacyTokens = innerStore
	device.PrekeysCache = innerStore
	return device
}

// ErrDeviceIDMustBeSet is the error returned by PutDevice if you try to save a device before knowing its JID.
var ErrDeviceIDMustBeSet = errors.New("device JID must be known before accessing database")

// Close will close the container's database
func (c *Container) Close() error {
	if c != nil && c.db != nil {
		return c.db.Close()
	}
	return nil
}

// PutDevice stores the given device in this database. This should be called through Device.Save()
// (which usually doesn't need to be called manually, as the library does that automatically when relevant).
func (c *Container) PutDevice(ctx context.Context, device *store.Device) error {
	if device.ID == nil {
		return ErrDeviceIDMustBeSet
	}
	var err error
	if c.db.Dialect == dbutil.MSSQL {
		_, err = c.db.Exec(ctx, mssqlInsertDeviceQuery,
			device.ID.String(), device.LID, device.RegistrationID, device.NoiseKey.Priv[:], device.IdentityKey.Priv[:],
			device.SignedPreKey.Priv[:], device.SignedPreKey.KeyID, device.SignedPreKey.Signature[:],
			device.AdvSecretKey, device.Account.Details, device.Account.AccountSignature, device.Account.AccountSignatureKey, device.Account.DeviceSignature,
			device.Platform, device.BusinessName, device.PushName, device.FacebookUUID.String(), device.ManagerId)
	} else {
		_, err = c.db.Exec(ctx, sqliteInsertDeviceQuery,
			device.ID.String(), device.LID, device.RegistrationID, device.NoiseKey.Priv[:], device.IdentityKey.Priv[:],
			device.SignedPreKey.Priv[:], device.SignedPreKey.KeyID, device.SignedPreKey.Signature[:],
			device.AdvSecretKey, device.Account.Details, device.Account.AccountSignature, device.Account.AccountSignatureKey, device.Account.DeviceSignature,
			device.Platform, device.BusinessName, device.PushName, uuid.NullUUID{UUID: device.FacebookUUID, Valid: device.FacebookUUID != uuid.Nil}, device.ManagerId)
	}
	if !device.Initialized {
		c.initializeDevice(device)
	}
	return err
}

func (c *Container) initializeDevice(device *store.Device) {
	innerStore := NewSQLStore(c, *device.ID)
	device.Identities = innerStore
	device.Sessions = innerStore
	device.PreKeys = innerStore
	device.SenderKeys = innerStore
	device.AppStateKeys = innerStore
	device.AppState = innerStore
	device.Contacts = innerStore
	device.ChatSettings = innerStore
	device.MsgSecrets = innerStore
	device.PrivacyTokens = innerStore
	device.PrekeysCache = innerStore
	device.EventBuffer = innerStore
	device.LIDs = c.LIDMap
	device.Container = c
	device.Initialized = true
}

// DeleteDevice deletes the given device from this database. This should be called through Device.Delete()
func (c *Container) DeleteDevice(ctx context.Context, store *store.Device) error {
	if store.ID == nil {
		return ErrDeviceIDMustBeSet
	}
	_, err := c.db.Exec(ctx, deleteDeviceQuery, store.ID)
	return err
}

func (c *Container) DeleteMessageNode(ctx context.Context, store *store.Device) error {
	c.mutex.Lock()
	defer c.mutex.Unlock()
	if store.ID == nil {
		return ErrDeviceIDMustBeSet
	}
	_, err := c.db.RawDB.Exec(deleteMessageNodes, store.ID.String())
	return err
}<|MERGE_RESOLUTION|>--- conflicted
+++ resolved
@@ -377,19 +377,11 @@
 		Log:       c.log,
 		Container: c,
 
-<<<<<<< HEAD
-		DatabaseErrorHandler: c.DatabaseErrorHandler,
 		ManagerId:            managerId,
 		NoiseKey:             keys.NewKeyPair(),
 		IdentityKey:          keys.NewKeyPair(),
 		RegistrationID:       mathRand.Uint32(),
 		AdvSecretKey:         random.Bytes(32),
-=======
-		NoiseKey:       keys.NewKeyPair(),
-		IdentityKey:    keys.NewKeyPair(),
-		RegistrationID: mathRand.Uint32(),
-		AdvSecretKey:   random.Bytes(32),
->>>>>>> 5ebff5e1
 	}
 	device.SignedPreKey = device.IdentityKey.CreateSignedPreKey(1)
 	device.Identities = innerStore
