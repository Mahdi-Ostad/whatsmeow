--- conflicted
+++ resolved
@@ -1756,18 +1756,14 @@
 }
 
 func (s *SQLStore) PutBufferedEvent(ctx context.Context, ciphertextHash [32]byte, plaintext []byte, serverTimestamp time.Time) error {
-<<<<<<< HEAD
+	if s.DisableDecryptedEventBuffer {
+		return nil
+	}
 	if s.db.Dialect == dbutil.MSSQL {
 		_, err := s.db.Exec(ctx, mssqlPutBufferedEventQuery, s.JID, ciphertextHash[:], plaintext, serverTimestamp.Unix(), time.Now().UnixMilli())
 		return err
 	}
 	_, err := s.db.Exec(ctx, sqlitePutBufferedEventQuery, s.JID, ciphertextHash[:], plaintext, serverTimestamp.Unix(), time.Now().UnixMilli())
-=======
-	if s.DisableDecryptedEventBuffer {
-		return nil
-	}
-	_, err := s.db.Exec(ctx, putBufferedEventQuery, s.JID, ciphertextHash[:], plaintext, serverTimestamp.Unix(), time.Now().UnixMilli())
->>>>>>> b45b3d41
 	return err
 }
 
@@ -1780,17 +1776,13 @@
 }
 
 func (s *SQLStore) ClearBufferedEventPlaintext(ctx context.Context, ciphertextHash [32]byte) error {
-<<<<<<< HEAD
+	if s.DisableDecryptedEventBuffer {
+		return nil
+	}
 	if s.db.Dialect == dbutil.MSSQL {
 		_, err := s.db.Exec(ctx, mssqlClearBufferedEventPlaintextQuery, s.JID, ciphertextHash[:])
 		return err
 	}
 	_, err := s.db.Exec(ctx, sqliteClearBufferedEventPlaintextQuery, s.JID, ciphertextHash[:])
-=======
-	if s.DisableDecryptedEventBuffer {
-		return nil
-	}
-	_, err := s.db.Exec(ctx, clearBufferedEventPlaintextQuery, s.JID, ciphertextHash[:])
->>>>>>> b45b3d41
 	return err
 }