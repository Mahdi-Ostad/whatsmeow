// Copyright (c) 2025 Tulir Asokan
//
// This Source Code Form is subject to the terms of the Mozilla Public
// License, v. 2.0. If a copy of the MPL was not distributed with this
// file, You can obtain one at http://mozilla.org/MPL/2.0/.

// Package sqlstore contains an SQL-backed implementation of the interfaces in the store package.
package sqlstore

import (
	"context"
	"database/sql"
	"database/sql/driver"
	"encoding/json"
	"errors"
	"fmt"
	"strings"
	"sync"
	"time"

	mssql "github.com/denisenkom/go-mssqldb"
	"go.mau.fi/util/dbutil"
	"go.mau.fi/util/exsync"
	waBinary "go.mau.fi/whatsmeow/binary"

	"go.mau.fi/whatsmeow/store"
	"go.mau.fi/whatsmeow/types"
	"go.mau.fi/whatsmeow/util/keys"
	waLog "go.mau.fi/whatsmeow/util/log"
)

// ErrInvalidLength is returned by some database getters if the database returned a byte array with an unexpected length.
// This should be impossible, as the database schema contains CHECK()s for all the relevant columns.
var ErrInvalidLength = errors.New("database returned byte array with illegal length")

// PostgresArrayWrapper is a function to wrap array values before passing them to the sql package.
//
// When using github.com/lib/pq, you should set
//
//	whatsmeow.PostgresArrayWrapper = pq.Array
var PostgresArrayWrapper func(any) interface {
	driver.Valuer
	sql.Scanner
}

type SQLStore struct {
	*Container
	JID string

	preKeyLock sync.Mutex

	contactCache     map[types.JID]*types.ContactInfo
	contactCacheLock sync.Mutex

	migratedPNSessionsCache *exsync.Set[string]
}

type contactUpdate struct {
	sqlStore *SQLStore
	contacts []store.ContactEntry
}

type senderkeyUpdate struct {
	sqlStore *SQLStore
	group    string
	user     string
	session  []byte
}

type sessionUpdate struct {
	sqlStore *SQLStore
	address  string
	session  []byte
	isAdd    bool
}

type identityUpdate struct {
	sqlStore *SQLStore
	address  string
	key      [32]byte
	isAdd    bool
}

type removePreKeyUpdate struct {
	sqlStore *SQLStore
	id       uint32
}

type putMessageSecretUpdate struct {
	sqlStore *SQLStore
	chat     types.JID
	sender   types.JID
	id       types.MessageID
	secret   []byte
}

var sqlInstance *RetryDB
var contactsChannel = make(chan contactUpdate)
var senderkeysChannel = make(chan senderkeyUpdate)
var sessionChannel = make(chan sessionUpdate)
var identityChannel = make(chan identityUpdate)
var removePreKeyChannel = make(chan removePreKeyUpdate)
var putMessageSecretChannel = make(chan putMessageSecretUpdate)

// NewSQLStore creates a new SQLStore with the given database container and user JID.
// It contains implementations of all the different stores in the store package.
//
// In general, you should use Container.NewDevice or Container.GetDevice instead of this.
func NewSQLStore(c *Container, jid types.JID) *SQLStore {
	if sqlInstance == nil {
		sqlInstance = c.db
	}
	return &SQLStore{
		Container:    c,
		JID:          jid.String(),
		contactCache: make(map[types.JID]*types.ContactInfo),

		migratedPNSessionsCache: exsync.NewSet[string](),
	}
}

func ManageContacts(ctx context.Context, logger waLog.Logger) {
	defer func() {
		if value := recover(); value != nil {
			err, ok := value.(error)
			if ok {
				logger.Fatalf(err.Error())
			} else {
				logger.Fatalf("Manage Contacts Recovered:" + err.Error())
			}
		}
	}()
	for contactUpdate := range contactsChannel {
		err := bulkInsertContacts(ctx, contactUpdate)
		if err != nil {
			logger.Errorf("Could Not Insert Contacts: %s", err.Error())
		}
		contactUpdate.sqlStore.contactCacheLock.Lock()
		// Just clear the cache, fetching pushnames and business names would be too much effort
		// I'll do it myself then F U XD
		for _, updates := range contactUpdate.contacts {
			delete(contactUpdate.sqlStore.contactCache, updates.JID)
		}
		contactUpdate.sqlStore.contactCacheLock.Unlock()
	}
}

func bulkInsertContacts(ctx context.Context, update contactUpdate) error {
	return update.sqlStore.db.DoTxn(ctx, nil, func(ctx context.Context) error {
		dt := time.Now()
		_, err := update.sqlStore.db.Exec(ctx, fmt.Sprintf(`CREATE TABLE staging_contacts_%d (
			our_jid       VARCHAR(300),
			their_jid     VARCHAR(300),
			first_name    VARCHAR(300),
			full_name     VARCHAR(300)
		)`, dt.UnixMilli()))
		if err != nil {
			return fmt.Errorf("failed to create table: %w", err)
		}
		bulkImportStr := mssql.CopyIn(fmt.Sprintf("staging_contacts_%d", dt.UnixMilli()), mssql.BulkOptions{}, "our_jid", "their_jid", "first_name", "full_name")
		stmt, err := update.sqlStore.db.PrepareContext(ctx, bulkImportStr)
		if err != nil {
			return fmt.Errorf("failed to prepare bulk: %w", err)
		}
		for _, insert := range update.contacts {
			_, err = stmt.Exec(update.sqlStore.JID, insert.JID.String(), insert.FirstName, insert.FullName)
			if err != nil {
				return fmt.Errorf("failed to prepare insert: %w", err)
			}
		}
		_, err = stmt.Exec()
		if err != nil {
			return fmt.Errorf("failed to execute bulk: %w", err)
		}
		_, err = update.sqlStore.db.Exec(ctx, fmt.Sprintf(`MERGE INTO whatsmeow_contacts AS target 
		USING staging_contacts_%d AS source 
		ON target.our_jid = source.our_jid AND target.their_jid = source.their_jid 
		WHEN MATCHED THEN
			UPDATE SET target.first_name = source.first_name, target.full_name = source.full_name
		WHEN NOT MATCHED THEN
			INSERT (our_jid, their_jid, first_name, full_name)
			VALUES (source.our_jid, source.their_jid, source.first_name, source.full_name);`, dt.UnixMilli()))
		if err != nil {
			return fmt.Errorf("failed to merge bulk: %w", err)
		}
		_, err = update.sqlStore.db.Exec(ctx, fmt.Sprintf("DROP TABLE staging_contacts_%d", dt.UnixMilli()))
		if err != nil {
			return fmt.Errorf("failed to merge bulk: %w", err)
		}
		return nil
	})
}

func ManageSenderKeys(ctx context.Context) {
	for update := range senderkeysChannel {
		err := manageSingleSenderKey(ctx, update)
		if err != nil {
			update.sqlStore.log.Errorf(err.Error())
		}
	}
}

func manageSingleSenderKey(ctx context.Context, senderkeyUpdate senderkeyUpdate) error {
	senderkeyUpdate.sqlStore.mutex.Lock()
	defer senderkeyUpdate.sqlStore.mutex.Unlock()
	if senderkeyUpdate.sqlStore.db.Dialect == dbutil.MSSQL {
		_, err := senderkeyUpdate.sqlStore.db.Exec(ctx, mssqlPutSenderKeyQuery, senderkeyUpdate.sqlStore.JID, senderkeyUpdate.group, senderkeyUpdate.user, senderkeyUpdate.session)
		return err
	}
	_, err := senderkeyUpdate.sqlStore.db.Exec(ctx, sqlitePutSenderKeyQuery, senderkeyUpdate.sqlStore.JID, senderkeyUpdate.group, senderkeyUpdate.user, senderkeyUpdate.session)
	return err
}

func ManageSessions(ctx context.Context, logger waLog.Logger) {
	for update := range sessionChannel {
		var err error
		if update.isAdd {
			err = putSingleSession(ctx, update)
		} else {
			err = deleteSingleSession(ctx, update)
		}
		if err != nil {
			logger.Errorf("Could Not Update Session %s: %s", update.address, err.Error())
		}
	}
}

func putSingleSession(ctx context.Context, update sessionUpdate) (err error) {
	update.sqlStore.mutex.Lock()
	defer update.sqlStore.mutex.Unlock()
	if update.sqlStore.db.Dialect == dbutil.MSSQL {
		_, err = update.sqlStore.db.Exec(ctx, mssqlPutSessionQuery, update.sqlStore.JID, update.address, update.session)
	} else {
		_, err = update.sqlStore.db.Exec(ctx, sqlitePutSessionQuery, update.sqlStore.JID, update.address, update.session)
	}
	return err
}

func deleteSingleSession(ctx context.Context, update sessionUpdate) (err error) {
	update.sqlStore.mutex.Lock()
	defer update.sqlStore.mutex.Unlock()
	_, err = update.sqlStore.db.Exec(ctx, deleteSessionQuery, update.sqlStore.JID, update.address)
	return err
}

func ManageIdentities(ctx context.Context, logger waLog.Logger) {
	for update := range identityChannel {
		var err error
		if update.isAdd {
			err = putSingleIdentity(ctx, update)
		} else {
			err = deleteSingleIdentity(ctx, update)
		}
		if err != nil {
			logger.Errorf("Could Not Update Identity %s: %s", update.address, err.Error())
		}
	}
}

func putSingleIdentity(ctx context.Context, update identityUpdate) (err error) {
	update.sqlStore.mutex.Lock()
	defer update.sqlStore.mutex.Unlock()
	if update.sqlStore.db.Dialect == dbutil.MSSQL {
		_, err := update.sqlStore.db.Exec(ctx, mssqlPutIdentityQuery, update.sqlStore.JID, update.address, update.key[:])
		return err
	}
	_, err = update.sqlStore.db.Exec(ctx, sqlitePutIdentityQuery, update.sqlStore.JID, update.address, update.key[:])
	return err
}

func deleteSingleIdentity(ctx context.Context, update identityUpdate) (err error) {
	update.sqlStore.mutex.Lock()
	defer update.sqlStore.mutex.Unlock()
	_, err = update.sqlStore.db.Exec(ctx, deleteAllIdentitiesQuery, update.sqlStore.JID, update.address)
	return err
}

func ManageRemovingPreKeys(ctx context.Context, logger waLog.Logger) {
	for update := range removePreKeyChannel {
		err := singleRemovePreKey(ctx, update)
		if err != nil {
			logger.Errorf("Could Not Remove PreKey %d: %s", update.id, err.Error())
		}
	}
}

func singleRemovePreKey(ctx context.Context, update removePreKeyUpdate) (err error) {
	update.sqlStore.mutex.Lock()
	defer update.sqlStore.mutex.Unlock()
	_, err = update.sqlStore.db.Exec(ctx, deletePreKeyQuery, update.sqlStore.JID, update.id)
	return err
}

func ManagePutMessageSecret(ctx context.Context, logger waLog.Logger) {
	for update := range putMessageSecretChannel {
		err := singlePutMessageSecret(ctx, update)
		if err != nil {
			logger.Errorf("Could Not Put Message Secret %s: %s", update.id, err.Error())
		}
	}
}

func singlePutMessageSecret(ctx context.Context, update putMessageSecretUpdate) (err error) {
	update.sqlStore.mutex.Lock()
	defer update.sqlStore.mutex.Unlock()
	if update.sqlStore.db.Dialect == dbutil.MSSQL {
		_, err = update.sqlStore.db.Exec(ctx, mssqlPutMsgSecret, update.sqlStore.JID, update.chat.ToNonAD(), update.sender.ToNonAD(), update.id, update.secret)
		return
	}
	_, err = update.sqlStore.db.Exec(ctx, sqlitePutMsgSecret, update.sqlStore.JID, update.chat.ToNonAD(), update.sender.ToNonAD(), update.id, update.secret)
	return
}

var _ store.AllSessionSpecificStores = (*SQLStore)(nil)

const (
	mssqlPutIdentityQuery = `
	MERGE INTO whatsmeow_identity_keys AS target
	USING (VALUES (@p1, @p2, @p3)) AS source (our_jid, their_id, identity_info)
	   ON (target.our_jid = source.our_jid AND target.their_id = source.their_id)
	WHEN MATCHED THEN
	   UPDATE SET target.identity_info = source.identity_info
	WHEN NOT MATCHED THEN
	   INSERT (our_jid, their_id, identity_info)
	   VALUES (source.our_jid, source.their_id, source.identity_info);
	`
	sqlitePutIdentityQuery = `
	INSERT INTO whatsmeow_identity_keys (our_jid, their_id, identity) VALUES (@p1, @p2, @p3)
		ON CONFLICT (our_jid, their_id) DO UPDATE SET identity=excluded.identity
	`
	deleteAllIdentitiesQuery = `DELETE FROM whatsmeow_identity_keys WHERE our_jid=@p1 AND their_id LIKE @p2`
	deleteIdentityQuery      = `DELETE FROM whatsmeow_identity_keys WHERE our_jid=@p1 AND their_id=@p2`
	sqliteGetIdentityQuery   = `SELECT identity FROM whatsmeow_identity_keys WHERE our_jid=@p1 AND their_id=@p2`
	mssqlGetIdentityQuery    = `SELECT identity_info FROM whatsmeow_identity_keys WITH (NOLOCK) WHERE our_jid=@p1 AND their_id=@p2`
)

func (s *SQLStore) PutIdentity(ctx context.Context, address string, key [32]byte) error {
	go func() {
		identityChannel <- identityUpdate{
			sqlStore: s,
			address:  address,
			key:      key,
			isAdd:    true,
		}
	}()
	return nil
}

func (s *SQLStore) DeleteAllIdentities(ctx context.Context, phone string) error {
	_, err := s.db.Exec(ctx, deleteAllIdentitiesQuery, s.JID, phone+":%")
	return err
}

func (s *SQLStore) DeleteIdentity(ctx context.Context, address string) error {
	go func() {
		identityChannel <- identityUpdate{
			sqlStore: s,
			address:  address,
			isAdd:    false,
		}
	}()
	return nil
}

func (s *SQLStore) IsTrustedIdentity(ctx context.Context, address string, key [32]byte) (bool, error) {
	var existingIdentity []byte
	var err error
	if s.db.Dialect == dbutil.MSSQL {
		err = s.db.QueryRow(ctx, mssqlGetIdentityQuery, s.JID, address).Scan(&existingIdentity)
	} else {
		err = s.db.QueryRow(ctx, sqliteGetIdentityQuery, s.JID, address).Scan(&existingIdentity)
	}
	if errors.Is(err, sql.ErrNoRows) {
		// Trust if not known, it'll be saved automatically later
		return true, nil
	} else if err != nil {
		return false, err
	} else if len(existingIdentity) != 32 {
		return false, ErrInvalidLength
	}
	return *(*[32]byte)(existingIdentity) == key, nil
}

const (
	getSessionQuery       = `SELECT session FROM whatsmeow_sessions WITH (NOLOCK) WHERE our_jid=@p1 AND their_id=@p2`
	sqliteHasSessionQuery = `SELECT true FROM whatsmeow_sessions WHERE our_jid=@p1 AND their_id=@p2`
	mssqlHasSessionQuery  = `SELECT 1 FROM whatsmeow_sessions WITH (NOLOCK) WHERE our_jid=@p1 AND their_id=@p2`
	mssqlHasDeviceManager = `SELECT 1 FROM whatsmeow_device WITH (NOLOCK) WHERE manager_id=@p1`
	sqlitePutSessionQuery = `
		INSERT INTO whatsmeow_sessions (our_jid, their_id, session) VALUES (@p1, @p2, @p3)
		ON CONFLICT (our_jid, their_id) DO UPDATE SET session=excluded.session
	`

	sqliteMigratePNToLIDSessionsQuery = `
		INSERT INTO whatsmeow_sessions (our_jid, their_id, session)
		SELECT our_jid, replace(their_id, $2, $3), session
		FROM whatsmeow_sessions
		WHERE our_jid=$1 AND their_id LIKE $2 || ':%'
		ON CONFLICT (our_jid, their_id) DO UPDATE SET session=excluded.session
	`
	mssqlMigratePNToLIDSessionsQuery = `
		MERGE INTO whatsmeow_sessions AS target
		USING (
    		SELECT our_jid, REPLACE(their_id, @p2, @p3) AS their_id, session
    		FROM whatsmeow_sessions
    		WHERE our_jid = @p1 AND their_id LIKE @p2 + ':%'
		) AS source
		ON target.our_jid = source.our_jid AND target.their_id = source.their_id
		WHEN MATCHED THEN
    		UPDATE SET session = source.session
		WHEN NOT MATCHED THEN
    		INSERT (our_jid, their_id, session)
    		VALUES (source.our_jid, source.their_id, source.session);`
	sqliteDeleteAllSenderKeysQuery        = `DELETE FROM whatsmeow_sender_keys WHERE our_jid=$1 AND sender_id LIKE $2`
	mssqlDeleteAllSenderKeysQuery         = `DELETE FROM whatsmeow_sender_keys WHERE our_jid=@p1 AND sender_id LIKE @p2`
	sqliteDeleteAllIdentityKeysQuery      = `DELETE FROM whatsmeow_identity_keys WHERE our_jid=$1 AND their_id LIKE $2`
	mssqlDeleteAllIdentityKeysQuery       = `DELETE FROM whatsmeow_identity_keys WHERE our_jid=@p1 AND their_id LIKE @p2`
	sqliteMigratePNToLIDIdentityKeysQuery = `
		INSERT INTO whatsmeow_identity_keys (our_jid, their_id, identity)
		SELECT our_jid, replace(their_id, $2, $3), identity
		FROM whatsmeow_identity_keys
		WHERE our_jid=$1 AND their_id LIKE $2 || ':%'
		ON CONFLICT (our_jid, their_id) DO UPDATE SET identity=excluded.identity
	`
	mssqlMigratePNToLIDIdentityKeysQuery = `
		MERGE INTO whatsmeow_identity_keys AS target
		USING (
    		SELECT our_jid, REPLACE(their_id, @p2, @p3) AS their_id, identity
    		FROM whatsmeow_identity_keys
    		WHERE our_jid = @p1 AND their_id LIKE @p2 + ':%'
		) AS source
		ON target.our_jid = source.our_jid AND target.their_id = source.their_id
		WHEN MATCHED THEN
    		UPDATE SET identity = source.identity
		WHEN NOT MATCHED THEN
    		INSERT (our_jid, their_id, identity)
    		VALUES (source.our_jid, source.their_id, source.identity);`
	sqliteMigratePNToLIDSenderKeysQuery = `
		INSERT INTO whatsmeow_sender_keys (our_jid, chat_id, sender_id, sender_key)
		SELECT our_jid, chat_id, replace(sender_id, $2, $3), sender_key
		FROM whatsmeow_sender_keys
		WHERE our_jid=$1 AND sender_id LIKE $2 || ':%'
		ON CONFLICT (our_jid, chat_id, sender_id) DO UPDATE SET sender_key=excluded.sender_key
	`
	mssqlMigratePNToLIDSenderKeysQuery = `
		MERGE INTO whatsmeow_sender_keys AS target
		USING (
    		SELECT our_jid, chat_id, REPLACE(sender_id, @p2, @p3) AS sender_id, sender_key
    		FROM whatsmeow_sender_keys
    		WHERE our_jid = @p1 AND sender_id LIKE @p2 + ':%'
		) AS source
		ON target.our_jid = source.our_jid AND target.chat_id = source.chat_id AND target.sender_id = source.sender_id
		WHEN MATCHED THEN
    		UPDATE SET sender_key = source.sender_key
		WHEN NOT MATCHED THEN
    		INSERT (our_jid, chat_id, sender_id, sender_key)
    		VALUES (source.our_jid, source.chat_id, source.sender_id, source.sender_key);`
	mssqlPutSessionQuery = `
	MERGE INTO whatsmeow_sessions AS target
	USING (VALUES (@p1, @p2, @p3)) AS source (our_jid, their_id, session)
	ON (target.our_jid = source.our_jid AND target.their_id = source.their_id)
	WHEN MATCHED THEN
    	UPDATE SET target.session = source.session
	WHEN NOT MATCHED THEN
    	INSERT (our_jid, their_id, session)
    	VALUES (source.our_jid, source.their_id, source.session);
	`
	deleteAllSessionsQuery = `DELETE FROM whatsmeow_sessions WHERE our_jid=@p1 AND their_id LIKE @p2`
	deleteSessionQuery     = `DELETE FROM whatsmeow_sessions WHERE our_jid=@p1 AND their_id=@p2`
)

func (s *SQLStore) GetSession(ctx context.Context, address string) (session []byte, err error) {
	err = s.db.QueryRow(ctx, getSessionQuery, s.JID, address).Scan(&session)
	if errors.Is(err, sql.ErrNoRows) {
		err = nil
	}
	return
}

func (s *SQLStore) HasSession(ctx context.Context, address string) (has bool, err error) {
	if s.db.Dialect == dbutil.MSSQL {
		err = s.db.QueryRow(ctx, mssqlHasSessionQuery, s.JID, address).Scan(&has)
	} else {
		err = s.db.QueryRow(ctx, sqliteHasSessionQuery, s.JID, address).Scan(&has)
	}
	if errors.Is(err, sql.ErrNoRows) {
		err = nil
	}
	return
}

func (s *SQLStore) PutSession(ctx context.Context, address string, session []byte) error {
	go func() {
		sessionChannel <- sessionUpdate{
			sqlStore: s,
			address:  address,
			session:  session,
			isAdd:    true,
		}
	}()
	return nil
}

func (s *SQLStore) DeleteAllSessions(ctx context.Context, phone string) error {
	return s.deleteAllSessions(ctx, phone)
}

func (s *SQLStore) deleteAllSessions(ctx context.Context, phone string) error {
	_, err := s.db.Exec(ctx, deleteAllSessionsQuery, s.JID, phone+":%")
	return err
}

func (s *SQLStore) deleteAllSenderKeys(ctx context.Context, phone string) error {
	if s.db.Dialect == dbutil.MSSQL {
		_, err := s.db.Exec(ctx, mssqlDeleteAllSenderKeysQuery, s.JID, phone+":%")
		return err
	}
	_, err := s.db.Exec(ctx, sqliteDeleteAllSenderKeysQuery, s.JID, phone+":%")
	return err
}

func (s *SQLStore) deleteAllIdentityKeys(ctx context.Context, phone string) error {
	if s.db.Dialect == dbutil.MSSQL {
		_, err := s.db.Exec(ctx, mssqlDeleteAllIdentityKeysQuery, s.JID, phone+":%")
		return err
	}
	_, err := s.db.Exec(ctx, sqliteDeleteAllIdentityKeysQuery, s.JID, phone+":%")
	return err
}

func (s *SQLStore) DeleteSession(ctx context.Context, address string) error {
	go func() {
		sessionChannel <- sessionUpdate{
			sqlStore: s,
			address:  address,
			isAdd:    false,
		}
	}()
	return nil
}

func (s *SQLStore) MigratePNToLID(ctx context.Context, pn, lid types.JID) error {
	pnSignal := pn.SignalAddressUser()
	if !s.migratedPNSessionsCache.Add(pnSignal) {
		return nil
	}
	var sessionsUpdated, identityKeysUpdated, senderKeysUpdated int64
	lidSignal := lid.SignalAddressUser()
	err := s.db.DoTxn(ctx, nil, func(ctx context.Context) error {
		var res sql.Result
		var err error
		if s.db.Dialect == dbutil.MSSQL {
			res, err = s.db.Exec(ctx, mssqlMigratePNToLIDSessionsQuery, s.JID, pnSignal, lidSignal)
		} else {
			res, err = s.db.Exec(ctx, sqliteMigratePNToLIDSessionsQuery, s.JID, pnSignal, lidSignal)
		}
		if err != nil {
			return fmt.Errorf("failed to migrate sessions: %w", err)
		}
		sessionsUpdated, err = res.RowsAffected()
		if err != nil {
			return fmt.Errorf("failed to get rows affected for sessions: %w", err)
		}
		err = s.deleteAllSessions(ctx, pnSignal)
		if err != nil {
			return fmt.Errorf("failed to delete extra sessions: %w", err)
		}
		if s.db.Dialect == dbutil.MSSQL {
			res, err = s.db.Exec(ctx, mssqlMigratePNToLIDSenderKeysQuery, s.JID, pnSignal, lidSignal)
		} else {
			res, err = s.db.Exec(ctx, sqliteMigratePNToLIDSenderKeysQuery, s.JID, pnSignal, lidSignal)
		}
		if err != nil {
			return fmt.Errorf("failed to migrate sender keys: %w", err)
		}
		senderKeysUpdated, err = res.RowsAffected()
		if err != nil {
			return fmt.Errorf("failed to get rows affected for sender keys: %w", err)
		}
		err = s.deleteAllSenderKeys(ctx, pnSignal)
		if err != nil {
			return fmt.Errorf("failed to delete extra sender keys: %w", err)
		}
		if s.db.Dialect == dbutil.MSSQL {
			res, err = s.db.Exec(ctx, mssqlMigratePNToLIDIdentityKeysQuery, s.JID, pnSignal, lidSignal)
			if err != nil {
				return fmt.Errorf("failed to migrate identity keys: %w", err)
			}
		} else {
			res, err = s.db.Exec(ctx, sqliteMigratePNToLIDIdentityKeysQuery, s.JID, pnSignal, lidSignal)
			if err != nil {
				return fmt.Errorf("failed to migrate identity keys: %w", err)
			}
		}

		identityKeysUpdated, err = res.RowsAffected()
		if err != nil {
			return fmt.Errorf("failed to get rows affected for identity keys: %w", err)
		}
		err = s.deleteAllIdentityKeys(ctx, pnSignal)
		if err != nil {
			return fmt.Errorf("failed to delete extra identity keys: %w", err)
		}

		return nil
	})
	if err != nil {
		return err
	}
	if sessionsUpdated > 0 || senderKeysUpdated > 0 || identityKeysUpdated > 0 {
		s.log.Infof("Migrated %d sessions, %d identity keys and %d sender keys from %s to %s", sessionsUpdated, identityKeysUpdated, senderKeysUpdated, pnSignal, lidSignal)
	} else {
		s.log.Debugf("No sessions or sender keys found to migrate from %s to %s", pnSignal, lidSignal)
	}
	return nil
}

const (
	getLastPreKeyIDQuery              = `SELECT MAX(key_id) FROM whatsmeow_pre_keys WITH (NOLOCK) WHERE jid=@p1`
	mssqlInsertPreKeyQuery            = `INSERT INTO whatsmeow_pre_keys (jid, key_id, key_info, uploaded) VALUES (@p1, @p2, @p3, @p4)`
	sqliteInsertPreKeyQuery           = `INSERT INTO whatsmeow_pre_keys (jid, key_id, key, uploaded) VALUES (@p1, @p2, @p3, @p4)`
	sqliteGetUnuploadedPreKeysQuery   = `SELECT key_id, key FROM whatsmeow_pre_keys WHERE jid=@p1 AND uploaded=false ORDER BY key_id LIMIT @p2`
	mssqlGetUnuploadedPreKeysQuery    = `SELECT TOP 1 key_id, key_info FROM whatsmeow_pre_keys WITH (NOLOCK) WHERE jid=@p2 AND uploaded=0 ORDER BY key_id`
	sqliteGetPreKeyQuery              = `SELECT key_id, key FROM whatsmeow_pre_keys WHERE jid=@p1 AND key_id=@p2`
	mssqlGetPreKeyQuery               = `SELECT key_id, key_info FROM whatsmeow_pre_keys WITH (NOLOCK) WHERE jid=@p1 AND key_id=@p2`
	deletePreKeyQuery                 = `DELETE FROM whatsmeow_pre_keys WHERE jid=@p1 AND key_id=@p2`
	mssqlMarkPreKeysAsUploadedQuery   = `UPDATE whatsmeow_pre_keys SET uploaded=1 WHERE jid=@p1 AND key_id<=@p2`
	sqliteMarkPreKeysAsUploadedQuery  = `UPDATE whatsmeow_pre_keys SET uploaded=true WHERE jid=@p1 AND key_id<=@p2`
	sqliteGetUploadedPreKeyCountQuery = `SELECT COUNT(*) FROM whatsmeow_pre_keys WHERE jid=@p1 AND uploaded=true`
	mssqlGetUploadedPreKeyCountQuery  = `SELECT COUNT(*) FROM whatsmeow_pre_keys WITH (NOLOCK) WHERE jid=@p1 AND uploaded=1`
)

func (s *SQLStore) genOnePreKey(ctx context.Context, id uint32, markUploaded bool) (*keys.PreKey, error) {
	key := keys.NewPreKey(id)
	s.mutex.Lock()
	defer s.mutex.Unlock()
	var err error
	if s.db.Dialect == dbutil.MSSQL {
		_, err = s.db.Exec(ctx, mssqlInsertPreKeyQuery, s.JID, key.KeyID, key.Priv[:], markUploaded)
	} else {
		_, err = s.db.Exec(ctx, sqliteInsertPreKeyQuery, s.JID, key.KeyID, key.Priv[:], markUploaded)
	}

	return key, err
}

func (s *SQLStore) getNextPreKeyID(ctx context.Context) (uint32, error) {
	var lastKeyID sql.NullInt32
	err := s.db.QueryRow(ctx, getLastPreKeyIDQuery, s.JID).Scan(&lastKeyID)
	if err != nil {
		return 0, fmt.Errorf("failed to query next prekey ID: %w", err)
	}
	return uint32(lastKeyID.Int32) + 1, nil
}

func (s *SQLStore) GenOnePreKey(ctx context.Context) (*keys.PreKey, error) {
	s.preKeyLock.Lock()
	defer s.preKeyLock.Unlock()
	nextKeyID, err := s.getNextPreKeyID(ctx)
	if err != nil {
		return nil, err
	}
	return s.genOnePreKey(ctx, nextKeyID, true)
}

func (s *SQLStore) GetOrGenPreKeys(ctx context.Context, count uint32) ([]*keys.PreKey, error) {
	s.preKeyLock.Lock()
	defer s.preKeyLock.Unlock()
	var err error
	var res dbutil.Rows
	if s.db.Dialect == dbutil.MSSQL {
		res, err = s.db.Query(ctx, mssqlGetUnuploadedPreKeysQuery, count, s.JID)
	} else {
		res, err = s.db.Query(ctx, sqliteGetUnuploadedPreKeysQuery, s.JID, count)
	}
	if err != nil {
		return nil, fmt.Errorf("failed to query existing prekeys: %w", err)
	}
	newKeys := make([]*keys.PreKey, count)
	var existingCount uint32
	for res.Next() {
		var key *keys.PreKey
		key, err = scanPreKey(res)
		if err != nil {
			return nil, err
		} else if key != nil {
			newKeys[existingCount] = key
			existingCount++
		}
	}

	if existingCount < uint32(len(newKeys)) {
		var nextKeyID uint32
		nextKeyID, err = s.getNextPreKeyID(ctx)
		if err != nil {
			return nil, err
		}
		for i := existingCount; i < count; i++ {
			newKeys[i], err = s.genOnePreKey(ctx, nextKeyID, false)
			if err != nil {
				return nil, fmt.Errorf("failed to generate prekey: %w", err)
			}
			nextKeyID++
		}
	}

	return newKeys, nil
}

func scanPreKey(row dbutil.Scannable) (*keys.PreKey, error) {
	var priv []byte
	var id uint32
	err := row.Scan(&id, &priv)
	if errors.Is(err, sql.ErrNoRows) {
		return nil, nil
	} else if err != nil {
		return nil, err
	} else if len(priv) != 32 {
		return nil, ErrInvalidLength
	}
	return &keys.PreKey{
		KeyPair: *keys.NewKeyPairFromPrivateKey(*(*[32]byte)(priv)),
		KeyID:   id,
	}, nil
}

func (s *SQLStore) GetPreKey(ctx context.Context, id uint32) (*keys.PreKey, error) {
	if s.db.Dialect == dbutil.MSSQL {
		return scanPreKey(s.db.QueryRow(ctx, mssqlGetPreKeyQuery, s.JID, id))
	}
	return scanPreKey(s.db.QueryRow(ctx, sqliteGetPreKeyQuery, s.JID, id))
}

func (s *SQLStore) RemovePreKey(ctx context.Context, id uint32) error {
	go func() {
		removePreKeyChannel <- removePreKeyUpdate{
			sqlStore: s,
			id:       id,
		}
	}()
	return nil
}

func (s *SQLStore) MarkPreKeysAsUploaded(ctx context.Context, upToID uint32) error {
	s.mutex.Lock()
	defer s.mutex.Unlock()
	if s.db.Dialect == dbutil.MSSQL {
		_, err := s.db.Exec(ctx, mssqlMarkPreKeysAsUploadedQuery, s.JID, upToID)
		return err
	}
	_, err := s.db.Exec(ctx, sqliteMarkPreKeysAsUploadedQuery, s.JID, upToID)
	return err
}

func (s *SQLStore) UploadedPreKeyCount(ctx context.Context) (count int, err error) {
	if s.db.Dialect == dbutil.MSSQL {
		err = s.db.QueryRow(ctx, mssqlGetUploadedPreKeyCountQuery, s.JID).Scan(&count)
		return
	}
	err = s.db.QueryRow(ctx, sqliteGetUploadedPreKeyCountQuery, s.JID).Scan(&count)
	return
}

const (
	getSenderKeyQuery       = `SELECT sender_key FROM whatsmeow_sender_keys WITH (NOLOCK) WHERE our_jid=@p1 AND chat_id=@p2 AND sender_id=@p3`
	sqlitePutSenderKeyQuery = `
		INSERT INTO whatsmeow_sender_keys (our_jid, chat_id, sender_id, sender_key) VALUES (@p1, @p2, @p3, @p4)
		ON CONFLICT (our_jid, chat_id, sender_id) DO UPDATE SET sender_key=excluded.sender_key
	`
	mssqlPutSenderKeyQuery = `
		MERGE INTO whatsmeow_sender_keys AS target
		USING (VALUES (@p1, @p2, @p3, @p4)) AS source (our_jid, chat_id, sender_id, sender_key)
		ON (target.our_jid = source.our_jid AND target.chat_id = source.chat_id AND target.sender_id = source.sender_id)
		WHEN MATCHED THEN
			UPDATE SET target.sender_key = source.sender_key
		WHEN NOT MATCHED THEN
			INSERT (our_jid, chat_id, sender_id, sender_key)
			VALUES (source.our_jid, source.chat_id, source.sender_id, source.sender_key);
	`
)

func (s *SQLStore) PutSenderKey(ctx context.Context, group, user string, session []byte) error {
	go func() {
		senderkeysChannel <- senderkeyUpdate{
			group:    group,
			user:     user,
			session:  session,
			sqlStore: s,
		}
	}()
	return nil
}

func (s *SQLStore) GetSenderKey(ctx context.Context, group, user string) (key []byte, err error) {
	err = s.db.QueryRow(ctx, getSenderKeyQuery, s.JID, group, user).Scan(&key)
	if errors.Is(err, sql.ErrNoRows) {
		err = nil
	}
	return
}

const (
	sqlitePutAppStateSyncKeyQuery = `
		INSERT INTO whatsmeow_app_state_sync_keys (jid, key_id, key_data, timestamp, fingerprint) VALUES (@p1, @p2, @p3, @p4, @p5)
		ON CONFLICT (jid, key_id) DO UPDATE
			SET key_data=excluded.key_data, timestamp=excluded.timestamp, fingerprint=excluded.fingerprint
			WHERE excluded.timestamp > whatsmeow_app_state_sync_keys.timestamp
	`
	mssqlPutAppStateSyncKeyQuery = `
		MERGE INTO whatsmeow_app_state_sync_keys AS target
		USING (VALUES (@p1, @p2, @p3, @p4, @p5)) AS source (jid, key_id, key_data, timestamp_info, fingerprint)
		ON (target.jid = source.jid AND target.key_id = source.key_id)
		WHEN MATCHED AND source.timestamp_info > target.timestamp_info THEN
			UPDATE SET target.key_data = source.key_data, target.timestamp_info = source.timestamp_info, target.fingerprint = source.fingerprint
		WHEN NOT MATCHED THEN
			INSERT (jid, key_id, key_data, timestamp_info, fingerprint)
			VALUES (source.jid, source.key_id, source.key_data, source.timestamp_info, source.fingerprint);
	`
	sqliteGetAppStateSyncKeyQuery         = `SELECT key_data, timestamp, fingerprint FROM whatsmeow_app_state_sync_keys WHERE jid=@p1 AND key_id=@p2`
	mssqlGetAppStateSyncKeyQuery          = `SELECT key_data, timestamp_info, fingerprint FROM whatsmeow_app_state_sync_keys WITH (NOLOCK) WHERE jid=@p1 AND key_id=@p2`
	sqliteGetLatestAppStateSyncKeyIDQuery = `SELECT key_id FROM whatsmeow_app_state_sync_keys WHERE jid=@p1 ORDER BY timestamp DESC LIMIT 1`
	mssqlGetLatestAppStateSyncKeyIDQuery  = `SELECT TOP 1 key_id FROM whatsmeow_app_state_sync_keys WITH (NOLOCK) WHERE jid=@p1 ORDER BY timestamp_info DESC`
)

func (s *SQLStore) PutAppStateSyncKey(ctx context.Context, id []byte, key store.AppStateSyncKey) error {
	s.mutex.Lock()
	defer s.mutex.Unlock()
	if s.db.Dialect == dbutil.MSSQL {
		_, err := s.db.Exec(ctx, mssqlPutAppStateSyncKeyQuery, s.JID, id, key.Data, key.Timestamp, key.Fingerprint)
		return err
	}
	_, err := s.db.Exec(ctx, sqlitePutAppStateSyncKeyQuery, s.JID, id, key.Data, key.Timestamp, key.Fingerprint)
	return err
}

func (s *SQLStore) GetAppStateSyncKey(ctx context.Context, id []byte) (*store.AppStateSyncKey, error) {
	var key store.AppStateSyncKey
	var err error
	if s.db.Dialect == dbutil.MSSQL {
		err = s.db.QueryRow(ctx, mssqlGetAppStateSyncKeyQuery, s.JID, id).Scan(&key.Data, &key.Timestamp, &key.Fingerprint)
	} else {
		err = s.db.QueryRow(ctx, sqliteGetAppStateSyncKeyQuery, s.JID, id).Scan(&key.Data, &key.Timestamp, &key.Fingerprint)
	}
	if errors.Is(err, sql.ErrNoRows) {
		return nil, nil
	}
	return &key, err
}

func (s *SQLStore) GetLatestAppStateSyncKeyID(ctx context.Context) ([]byte, error) {
	var keyID []byte
	var err error
	if s.db.Dialect == dbutil.MSSQL {
		err = s.db.QueryRow(ctx, mssqlGetLatestAppStateSyncKeyIDQuery, s.JID).Scan(&keyID)
	} else {
		err = s.db.QueryRow(ctx, sqliteGetLatestAppStateSyncKeyIDQuery, s.JID).Scan(&keyID)
	}
	if errors.Is(err, sql.ErrNoRows) {
		return nil, nil
	}
	return keyID, err
}

const (
	sqlitePutAppStateVersionQuery = `
		INSERT INTO whatsmeow_app_state_version (jid, name, version, hash) VALUES (@p1, @p2, @p3, @p4)
		ON CONFLICT (jid, name) DO UPDATE SET version=excluded.version, hash=excluded.hash
	`
	mssqlPutAppStateVersionQuery = `
		MERGE INTO whatsmeow_app_state_version AS target
		USING (VALUES (@p1, @p2, @p3, @p4)) AS source (jid, name, version_info, hash)
		ON (target.jid = source.jid AND target.name = source.name)
		WHEN MATCHED THEN
			UPDATE SET target.version_info = source.version_info, target.hash = source.hash
		WHEN NOT MATCHED THEN
			INSERT (jid, name, version_info, hash)
			VALUES (source.jid, source.name, source.version_info, source.hash);
	`
	sqliteGetAppStateVersionQuery           = `SELECT version, hash FROM whatsmeow_app_state_version WHERE jid=@p1 AND name=@p2`
	mssqlGetAppStateVersionQuery            = `SELECT version_info, hash FROM whatsmeow_app_state_version WITH (NOLOCK) WHERE jid=@p1 AND name=@p2`
	deleteAppStateVersionQuery              = `DELETE FROM whatsmeow_app_state_version WHERE jid=@p1 AND name=@p2`
	sqlitePutAppStateMutationMACsQuery      = `INSERT INTO whatsmeow_app_state_mutation_macs (jid, name, version, index_mac, value_mac) VALUES `
	mssqlPutAppStateMutationMACsQuery       = `INSERT INTO whatsmeow_app_state_mutation_macs (jid, name, version_info, index_mac, value_mac) VALUES `
	deleteAppStateMutationMACsQueryPostgres = `DELETE FROM whatsmeow_app_state_mutation_macs WHERE jid=@p1 AND name=@p2 AND index_mac=ANY(@p3::bytea[])`
	deleteAppStateMutationMACsQueryGeneric  = `DELETE FROM whatsmeow_app_state_mutation_macs WHERE jid=@p1 AND name=@p2 AND index_mac IN `
	sqliteGetAppStateMutationMACQuery       = `SELECT value_mac FROM whatsmeow_app_state_mutation_macs WHERE jid=@p1 AND name=@p2 AND index_mac=@p3 ORDER BY version DESC LIMIT 1`
	mssqlGetAppStateMutationMACQuery        = `SELECT TOP 1 value_mac FROM whatsmeow_app_state_mutation_macs WITH (NOLOCK) WHERE jid=@p1 AND name=@p2 AND index_mac=@p3 ORDER BY version_info DESC`
)

func (s *SQLStore) PutAppStateVersion(ctx context.Context, name string, version uint64, hash [128]byte) error {
	s.mutex.Lock()
	defer s.mutex.Unlock()
	if s.db.Dialect == dbutil.MSSQL {
		_, err := s.db.Exec(ctx, mssqlPutAppStateVersionQuery, s.JID, name, version, hash[:])
		return err
	}
	_, err := s.db.Exec(ctx, sqlitePutAppStateVersionQuery, s.JID, name, version, hash[:])
	return err
}

func (s *SQLStore) GetAppStateVersion(ctx context.Context, name string) (version uint64, hash [128]byte, err error) {
	var uncheckedHash []byte
	if s.db.Dialect == dbutil.MSSQL {
		err = s.db.QueryRow(ctx, mssqlGetAppStateVersionQuery, s.JID, name).Scan(&version, &uncheckedHash)
	} else {
		err = s.db.QueryRow(ctx, sqliteGetAppStateVersionQuery, s.JID, name).Scan(&version, &uncheckedHash)
	}
	if errors.Is(err, sql.ErrNoRows) {
		// version will be 0 and hash will be an empty array, which is the correct initial state
		err = nil
	} else if err != nil {
		// There's an error, just return it
	} else if len(uncheckedHash) != 128 {
		// This shouldn't happen
		err = ErrInvalidLength
	} else {
		// No errors, convert hash slice to array
		hash = *(*[128]byte)(uncheckedHash)
	}
	return
}

func (s *SQLStore) DeleteAppStateVersion(ctx context.Context, name string) error {
	_, err := s.db.Exec(ctx, deleteAppStateVersionQuery, s.JID, name)
	return err
}

func (s *SQLStore) putAppStateMutationMACs(ctx context.Context, name string, version uint64, mutations []store.AppStateMutationMAC) error {
	values := make([]any, 3+len(mutations)*2)
	queryParts := make([]string, len(mutations))
	values[0] = s.JID
	values[1] = name
	values[2] = version
	placeholderSyntax := "(@p1, @p2, @p3, @p%d, @p%d)"
	if s.db.Dialect == dbutil.SQLite {
		placeholderSyntax = "(?1, ?2, ?3, ?%d, ?%d)"
	}
	for i, mutation := range mutations {
		baseIndex := 3 + i*2
		values[baseIndex] = mutation.IndexMAC
		values[baseIndex+1] = mutation.ValueMAC
		queryParts[i] = fmt.Sprintf(placeholderSyntax, baseIndex+1, baseIndex+2)
	}
	if s.db.Dialect == dbutil.MSSQL {
		_, err := s.db.Exec(ctx, mssqlPutAppStateMutationMACsQuery+strings.Join(queryParts, ","), values...)
		return err
	}
	_, err := s.db.Exec(ctx, sqlitePutAppStateMutationMACsQuery+strings.Join(queryParts, ","), values...)
	return err
}

const mutationBatchSize = 400

func (s *SQLStore) PutAppStateMutationMACs(ctx context.Context, name string, version uint64, mutations []store.AppStateMutationMAC) error {
	if len(mutations) == 0 {
		return nil
	}
	bulkimportStr := mssql.CopyIn("whatsmeow_app_state_mutation_macs", mssql.BulkOptions{}, "jid", "name", "version_info", "index_mac", "value_mac")
	stmt, err := s.db.PrepareContext(ctx, bulkimportStr)
	if err != nil {
		return fmt.Errorf("failed to prepare bulk: %w", err)
	}
	for _, mutation := range mutations {
		stmt.Exec(s.JID, name, version, mutation.IndexMAC[:], mutation.ValueMAC[:])
	}
	_, err = stmt.Exec()
	return err
}

func (s *SQLStore) DeleteAppStateMutationMACs(ctx context.Context, name string, indexMACs [][]byte) (err error) {
	if len(indexMACs) == 0 {
		return
	}
	if s.db.Dialect == dbutil.Postgres && PostgresArrayWrapper != nil {
		_, err = s.db.Exec(ctx, deleteAppStateMutationMACsQueryPostgres, s.JID, name, PostgresArrayWrapper(indexMACs))
	} else {
		args := make([]any, 2+len(indexMACs))
		args[0] = s.JID
		args[1] = name
		queryParts := make([]string, len(indexMACs))
		for i, item := range indexMACs {
			args[2+i] = item
			queryParts[i] = fmt.Sprintf("@p%d", i+3)
		}
		_, err = s.db.Exec(ctx, deleteAppStateMutationMACsQueryGeneric+"("+strings.Join(queryParts, ",")+")", args...)
	}
	return
}

func (s *SQLStore) GetAppStateMutationMAC(ctx context.Context, name string, indexMAC []byte) (valueMAC []byte, err error) {
	if s.db.Dialect == dbutil.MSSQL {
		err = s.db.QueryRow(ctx, mssqlGetAppStateMutationMACQuery, s.JID, name, indexMAC).Scan(&valueMAC)
	} else {
		err = s.db.QueryRow(ctx, sqliteGetAppStateMutationMACQuery, s.JID, name, indexMAC).Scan(&valueMAC)
	}
	if errors.Is(err, sql.ErrNoRows) {
		err = nil
	}
	return
}

const (
	sqlitePutContactNameQuery = `
		INSERT INTO whatsmeow_contacts (our_jid, their_jid, first_name, full_name) VALUES (@p1, @p2, @p3, @p4)
		ON CONFLICT (our_jid, their_jid) DO UPDATE SET first_name=excluded.first_name, full_name=excluded.full_name
	`
	mssqlPutContactNameQuery = `
		MERGE INTO whatsmeow_contacts AS target
		USING (VALUES (@p1, @p2, @p3, @p4)) AS source (our_jid, their_jid, first_name, full_name)
		ON (target.our_jid = source.our_jid AND target.their_jid = source.their_jid)
		WHEN MATCHED THEN
			UPDATE SET target.first_name = source.first_name, target.full_name = source.full_name
		WHEN NOT MATCHED THEN
			INSERT (our_jid, their_jid, first_name, full_name)
			VALUES (source.our_jid, source.their_jid, source.first_name, source.full_name);
	`
	sqlitePutManyContactNamesQuery = `
		INSERT INTO whatsmeow_contacts (our_jid, their_jid, first_name, full_name)
		VALUES %s
		ON CONFLICT (our_jid, their_jid) DO UPDATE SET first_name=excluded.first_name, full_name=excluded.full_name
	`
	mssqlPutManyContactNamesQuery = `
		MERGE INTO whatsmeow_contacts AS target
		USING (VALUES %s) AS source (our_jid, their_jid, first_name, full_name)
		ON (target.our_jid = source.our_jid AND target.their_jid = source.their_jid)
		WHEN MATCHED THEN
			UPDATE SET target.first_name = source.first_name, target.full_name = source.full_name
		WHEN NOT MATCHED THEN
			INSERT (our_jid, their_jid, first_name, full_name)
			VALUES (source.our_jid, source.their_jid, source.first_name, source.full_name);
	`
	sqlitePutPushNameQuery = `
		INSERT INTO whatsmeow_contacts (our_jid, their_jid, push_name) VALUES (@p1, @p2, @p3)
		ON CONFLICT (our_jid, their_jid) DO UPDATE SET push_name=excluded.push_name
	`
	mssqlPutPushNameQuery = `
		MERGE INTO whatsmeow_contacts AS target
		USING (VALUES (@p1, @p2, @p3)) AS source (our_jid, their_jid, push_name)
		ON (target.our_jid = source.our_jid AND target.their_jid = source.their_jid)
		WHEN MATCHED THEN
			UPDATE SET target.push_name = source.push_name
		WHEN NOT MATCHED THEN
			INSERT (our_jid, their_jid, push_name)
			VALUES (source.our_jid, source.their_jid, source.push_name);
	`
	sqlitePutBusinessNameQuery = `
		INSERT INTO whatsmeow_contacts (our_jid, their_jid, business_name) VALUES (@p1, @p2, @p3)
		ON CONFLICT (our_jid, their_jid) DO UPDATE SET business_name=excluded.business_name
	`
	mssqlPutBusinessNameQuery = `
		MERGE INTO whatsmeow_contacts AS target
		USING (VALUES (@p1, @p2, @p3)) AS source (our_jid, their_jid, business_name)
		ON (target.our_jid = source.our_jid AND target.their_jid = source.their_jid)
		WHEN MATCHED THEN
			UPDATE SET target.business_name = source.business_name
		WHEN NOT MATCHED THEN
			INSERT (our_jid, their_jid, business_name)
			VALUES (source.our_jid, source.their_jid, source.business_name);
	`
	getContactQuery = `
		SELECT first_name, full_name, push_name, business_name FROM whatsmeow_contacts WITH (NOLOCK) WHERE our_jid=@p1 AND their_jid=@p2
	`
	getAllContactsQuery = `
		SELECT their_jid, first_name, full_name, push_name, business_name FROM whatsmeow_contacts WITH (NOLOCK) WHERE our_jid=@p1
	`
)

func (s *SQLStore) PutPushName(ctx context.Context, user types.JID, pushName string) (bool, string, error) {
	s.contactCacheLock.Lock()
	defer s.contactCacheLock.Unlock()

	cached, err := s.getContact(ctx, user)
	if err != nil {
		return false, "", err
	}
	if cached.PushName != pushName {
		if s.db.Dialect == dbutil.MSSQL {
			_, err = s.db.Exec(ctx, mssqlPutPushNameQuery, s.JID, user, pushName)
		} else {
			_, err = s.db.Exec(ctx, sqlitePutPushNameQuery, s.JID, user, pushName)
		}
		if err != nil {
			return false, "", err
		}
		previousName := cached.PushName
		cached.PushName = pushName
		cached.Found = true
		return true, previousName, nil
	}
	return false, "", nil
}

func (s *SQLStore) PutBusinessName(ctx context.Context, user types.JID, businessName string) (bool, string, error) {
	s.contactCacheLock.Lock()
	defer s.contactCacheLock.Unlock()

	cached, err := s.getContact(ctx, user)
	if err != nil {
		return false, "", err
	}
	if cached.BusinessName != businessName {
		if s.db.Dialect == dbutil.MSSQL {
			_, err = s.db.Exec(ctx, mssqlPutBusinessNameQuery, s.JID, user, businessName)
		} else {
			_, err = s.db.Exec(ctx, sqlitePutBusinessNameQuery, s.JID, user, businessName)
		}
		if err != nil {
			return false, "", err
		}
		previousName := cached.BusinessName
		cached.BusinessName = businessName
		cached.Found = true
		return true, previousName, nil
	}
	return false, "", nil
}

func (s *SQLStore) PutContactName(ctx context.Context, user types.JID, firstName, fullName string) error {
	s.contactCacheLock.Lock()
	defer s.contactCacheLock.Unlock()

	cached, err := s.getContact(ctx, user)
	if err != nil {
		return err
	}
	if cached.FirstName != firstName || cached.FullName != fullName {
		if s.db.Dialect == dbutil.MSSQL {
			_, err = s.db.Exec(ctx, mssqlPutContactNameQuery, s.JID, user, firstName, fullName)
		} else {
			_, err = s.db.Exec(ctx, sqlitePutContactNameQuery, s.JID, user, firstName, fullName)
		}
		if err != nil {
			return err
		}
		cached.FirstName = firstName
		cached.FullName = fullName
		cached.Found = true
	}
	return nil
}

const contactBatchSize = 300

func (s *SQLStore) putContactNamesBatch(ctx context.Context, contacts []store.ContactEntry) error {
	values := make([]any, 1, 1+len(contacts)*3)
	queryParts := make([]string, 0, len(contacts))
	values[0] = s.JID
	placeholderSyntax := "(@p1, @p%d, @p%d, @p%d)"
	if s.db.Dialect == dbutil.SQLite {
		placeholderSyntax = "(?1, ?%d, ?%d, ?%d)"
	}
	i := 0
	handledContacts := make(map[types.JID]struct{}, len(contacts))
	for _, contact := range contacts {
		if contact.JID.IsEmpty() {
			s.log.Warnf("Empty contact info in mass insert: %+v", contact)
			continue
		}
		// The whole query will break if there are duplicates, so make sure there aren't any duplicates
		_, alreadyHandled := handledContacts[contact.JID]
		if alreadyHandled {
			s.log.Warnf("Duplicate contact info for %s in mass insert", contact.JID)
			continue
		}
		handledContacts[contact.JID] = struct{}{}
		baseIndex := i*3 + 1
		values = append(values, contact.JID.String(), contact.FirstName, contact.FullName)
		queryParts = append(queryParts, fmt.Sprintf(placeholderSyntax, baseIndex+1, baseIndex+2, baseIndex+3))
		i++
	}
	if s.db.Dialect == dbutil.MSSQL {
		_, err := s.db.Exec(ctx, fmt.Sprintf(mssqlPutManyContactNamesQuery, strings.Join(queryParts, ",")), values...)
		return err
	}
	_, err := s.db.Exec(ctx, fmt.Sprintf(sqlitePutManyContactNamesQuery, strings.Join(queryParts, ",")), values...)
	return err
}

func (s *SQLStore) PutAllContactNames(ctx context.Context, contacts []store.ContactEntry) error {
	go func() {
		contactsChannel <- contactUpdate{
			sqlStore: s,
			contacts: contacts,
		}
	}()
	return nil
}

func (s *SQLStore) getContact(ctx context.Context, user types.JID) (*types.ContactInfo, error) {
	cached, ok := s.contactCache[user]
	if ok {
		return cached, nil
	}

	var first, full, push, business sql.NullString
	err := s.db.QueryRow(ctx, getContactQuery, s.JID, user).Scan(&first, &full, &push, &business)
	if err != nil && !errors.Is(err, sql.ErrNoRows) {
		return nil, err
	}
	info := &types.ContactInfo{
		Found:        err == nil,
		FirstName:    first.String,
		FullName:     full.String,
		PushName:     push.String,
		BusinessName: business.String,
	}
	s.contactCache[user] = info
	return info, nil
}

func (s *SQLStore) GetContact(ctx context.Context, user types.JID) (types.ContactInfo, error) {
	s.contactCacheLock.Lock()
	info, err := s.getContact(ctx, user)
	s.contactCacheLock.Unlock()
	if err != nil {
		return types.ContactInfo{}, err
	}
	return *info, nil
}

func (s *SQLStore) GetAllContacts(ctx context.Context) (map[types.JID]types.ContactInfo, error) {
	s.contactCacheLock.Lock()
	defer s.contactCacheLock.Unlock()
	rows, err := s.db.Query(ctx, getAllContactsQuery, s.JID)
	if err != nil {
		return nil, err
	}
	output := make(map[types.JID]types.ContactInfo, len(s.contactCache))
	for rows.Next() {
		var jid types.JID
		var first, full, push, business sql.NullString
		err = rows.Scan(&jid, &first, &full, &push, &business)
		if err != nil {
			return nil, fmt.Errorf("error scanning row: %w", err)
		}
		info := types.ContactInfo{
			Found:        true,
			FirstName:    first.String,
			FullName:     full.String,
			PushName:     push.String,
			BusinessName: business.String,
		}
		output[jid] = info
		s.contactCache[jid] = &info
	}
	return output, nil
}

const (
	sqlitePutChatSettingQuery = `
		INSERT INTO whatsmeow_chat_settings (our_jid, chat_jid, %[1]s) VALUES (@p1, @p2, @p3)
		ON CONFLICT (our_jid, chat_jid) DO UPDATE SET %[1]s=excluded.%[1]s
	`
	mssqlPutChatSettingQuery = `
		MERGE INTO whatsmeow_chat_settings AS target
		USING (VALUES (@p1, @p2, @p3)) AS source (our_jid, chat_jid, %[1]s)
		ON (target.our_jid = source.our_jid AND target.chat_jid = source.chat_jid)
		WHEN MATCHED THEN
			UPDATE SET target.%[1]s = source.%[1]s
		WHEN NOT MATCHED THEN
			INSERT (our_jid, chat_jid, %[1]s)
			VALUES (source.our_jid, source.chat_jid, source.%[1]s);
	`
	getChatSettingsQuery = `
		SELECT muted_until, pinned, archived FROM whatsmeow_chat_settings WITH (NOLOCK) WHERE our_jid=@p1 AND chat_jid=@p2
	`
)

func (s *SQLStore) PutMutedUntil(ctx context.Context, chat types.JID, mutedUntil time.Time) error {
	var val int64
	if !mutedUntil.IsZero() {
		val = mutedUntil.Unix()
	}
	s.mutex.Lock()
	defer s.mutex.Unlock()
	if s.db.Dialect == dbutil.MSSQL {
		_, err := s.db.Exec(ctx, fmt.Sprintf(mssqlPutChatSettingQuery, "muted_until"), s.JID, chat, val)
		return err
	}
	_, err := s.db.Exec(ctx, fmt.Sprintf(sqlitePutChatSettingQuery, "muted_until"), s.JID, chat, val)
	return err
}

func (s *SQLStore) PutPinned(ctx context.Context, chat types.JID, pinned bool) error {
	s.mutex.Lock()
	defer s.mutex.Unlock()
	if s.db.Dialect == dbutil.MSSQL {
		_, err := s.db.Exec(ctx, fmt.Sprintf(mssqlPutChatSettingQuery, "pinned"), s.JID, chat, pinned)
		return err
	}
	_, err := s.db.Exec(ctx, fmt.Sprintf(sqlitePutChatSettingQuery, "pinned"), s.JID, chat, pinned)
	return err
}

func (s *SQLStore) PutArchived(ctx context.Context, chat types.JID, archived bool) error {
	s.mutex.Lock()
	defer s.mutex.Unlock()
	if s.db.Dialect == dbutil.MSSQL {
		_, err := s.db.Exec(ctx, fmt.Sprintf(mssqlPutChatSettingQuery, "archived"), s.JID, chat, archived)
		return err
	}
	_, err := s.db.Exec(ctx, fmt.Sprintf(sqlitePutChatSettingQuery, "archived"), s.JID, chat, archived)
	return err
}

func (s *SQLStore) GetChatSettings(ctx context.Context, chat types.JID) (settings types.LocalChatSettings, err error) {
	var mutedUntil int64
	err = s.db.QueryRow(ctx, getChatSettingsQuery, s.JID, chat).Scan(&mutedUntil, &settings.Pinned, &settings.Archived)
	if errors.Is(err, sql.ErrNoRows) {
		err = nil
	} else if err != nil {
		return
	} else {
		settings.Found = true
	}
	if mutedUntil != 0 {
		settings.MutedUntil = time.Unix(mutedUntil, 0)
	}
	return
}

const (
	sqlitePutMsgSecret = `
		INSERT INTO whatsmeow_message_secrets (our_jid, chat_jid, sender_jid, message_id, key)
		VALUES (@p1, @p2, @p3, @p4, @p5)
		ON CONFLICT (our_jid, chat_jid, sender_jid, message_id) DO NOTHING
	`
	mssqlPutMsgSecret = `
		INSERT INTO whatsmeow_message_secrets (our_jid, chat_jid, sender_jid, message_id, key_info)
		SELECT @p1, @p2, @p3, @p4, @p5
		WHERE NOT EXISTS (
			SELECT 1
			FROM whatsmeow_message_secrets
			WHERE our_jid = @p1
				AND chat_jid = @p2
				AND sender_jid = @p3
				AND message_id = @p4
		);
	`
	sqliteGetMsgSecret = `
		SELECT key FROM whatsmeow_message_secrets WHERE our_jid=@p1 AND chat_jid=@p2 AND sender_jid=@p3 AND message_id=@p4
	`
	mssqlGetMsgSecret = `
		SELECT key_info FROM whatsmeow_message_secrets WITH (NOLOCK) WHERE our_jid=@p1 AND chat_jid=@p2 AND sender_jid=@p3 AND message_id=@p4
	`
)

func (s *SQLStore) PutMessageSecrets(ctx context.Context, inserts []store.MessageSecretInsert) (err error) {
	if len(inserts) == 0 {
		return nil
	}
	return s.db.DoTxn(ctx, nil, func(ctx context.Context) error {
		dt := time.Now()
		_, err = s.db.Exec(ctx, fmt.Sprintf(`CREATE TABLE staging_messagesecrets_%d (
			our_jid    VARCHAR(300),
			chat_jid   VARCHAR(200),
			sender_jid  VARCHAR(200),
			message_id VARCHAR(200),
			key_info  VARBINARY(max) NOT NULL
		)
	`, dt.UnixMilli()))
		if err != nil {
			return fmt.Errorf("failed to create table: %w", err)
		}
		bulkImportStr := mssql.CopyIn(fmt.Sprintf("staging_messagesecrets_%d", dt.UnixMilli()), mssql.BulkOptions{}, "our_jid", "chat_jid", "sender_jid", "message_id", "key_info")
		stmt, err := s.db.PrepareContext(ctx, bulkImportStr)
		if err != nil {
			return fmt.Errorf("failed to prepare bulk: %w", err)
		}
		for _, insert := range inserts {
			_, err = stmt.Exec(s.JID, insert.Chat.ToNonAD(), insert.Sender.ToNonAD(), insert.ID, insert.Secret)
			if err != nil {
				return fmt.Errorf("failed to prepare insert: %w", err)
			}
		}
		_, err = stmt.Exec()
		if err != nil {
			return fmt.Errorf("failed to execute bulk: %w", err)
		}
		_, err = s.db.Exec(ctx, fmt.Sprintf("MERGE INTO whatsmeow_message_secrets AS target USING staging_messagesecrets_%d AS source ON target.our_jid = source.our_jid AND target.chat_jid = source.chat_jid AND target.sender_jid = source.sender_jid AND target.message_id = source.message_id WHEN NOT MATCHED THEN INSERT (our_jid, chat_jid, sender_jid, message_id, key_info) VALUES (source.our_jid, source.chat_jid, source.sender_jid, source.message_id, source.key_info);", dt.UnixMilli()))
		if err != nil {
			return fmt.Errorf("failed to merge bulk: %w", err)
		}
		_, err = s.db.Exec(ctx, fmt.Sprintf("DROP TABLE staging_messagesecrets_%d", dt.UnixMilli()))
		if err != nil {
			return fmt.Errorf("failed to merge bulk: %w", err)
		}
		if err != nil {
			return fmt.Errorf("failed to commit transaction: %w", err)
		}
		return nil
	})
}

func (s *SQLStore) PutMessageSecret(ctx context.Context, chat, sender types.JID, id types.MessageID, secret []byte) (err error) {
	go func() {
		putMessageSecretChannel <- putMessageSecretUpdate{
			sqlStore: s,
			chat:     chat,
			sender:   sender,
			id:       id,
			secret:   secret,
		}
	}()
	return nil
}

func (s *SQLStore) GetMessageSecret(ctx context.Context, chat, sender types.JID, id types.MessageID) (secret []byte, err error) {
	if s.db.Dialect == dbutil.MSSQL {
		err = s.db.QueryRow(ctx, mssqlGetMsgSecret, s.JID, chat.ToNonAD(), sender.ToNonAD(), id).Scan(&secret)
	} else {
		err = s.db.QueryRow(ctx, sqliteGetMsgSecret, s.JID, chat.ToNonAD(), sender.ToNonAD(), id).Scan(&secret)
	}
	if errors.Is(err, sql.ErrNoRows) {
		err = nil
	}
	return
}

const (
	sqlitePutPrivacyTokens = `
		INSERT INTO whatsmeow_privacy_tokens (our_jid, their_jid, token, timestamp)
		VALUES (@p1, @p2, @p3, @p4)
		ON CONFLICT (our_jid, their_jid) DO UPDATE SET token=EXCLUDED.token, timestamp=EXCLUDED.timestamp
	`
	mssqlPutPrivacyTokens = `
		MERGE INTO whatsmeow_privacy_tokens AS target
		USING (VALUES (@p1, @p2, @p3, @p4)) AS source (our_jid, their_jid, token, timestamp_info)
		ON (target.our_jid = source.our_jid AND target.their_jid = source.their_jid)
		WHEN MATCHED THEN
			UPDATE SET target.token = source.token, target.timestamp_info = source.timestamp_info
		WHEN NOT MATCHED THEN
			INSERT (our_jid, their_jid, token, timestamp_info)
			VALUES (source.our_jid, source.their_jid, source.token, source.timestamp_info);
	`
	sqliteGetPrivacyToken = `SELECT token, timestamp FROM whatsmeow_privacy_tokens WHERE our_jid=@p1 AND their_jid=@p2`
	mssqlGetPrivacyToken  = `SELECT token, timestamp_info FROM whatsmeow_privacy_tokens WITH (NOLOCK) WHERE our_jid=@p1 AND their_jid=@p2`
)

func (s *SQLStore) PutPrivacyTokens(ctx context.Context, tokens ...store.PrivacyToken) error {
	return s.db.DoTxn(ctx, nil, func(ctx context.Context) error {
		dt := time.Now()
		_, err := s.db.Exec(ctx, fmt.Sprintf(`CREATE TABLE staging_privacytokens_%d (
			our_jid   VARCHAR(300),
			their_jid VARCHAR(300),
			token     VARBINARY(max)  NOT NULL,
			timestamp_info BIGINT NOT NULL,
		)`, dt.UnixMilli()))
		if err != nil {
			return fmt.Errorf("failed to create table: %w", err)
		}
		bulkImportStr := mssql.CopyIn(fmt.Sprintf("staging_privacytokens_%d", dt.UnixMilli()), mssql.BulkOptions{}, "our_jid", "their_jid", "token", "timestamp_info")
		stmt, err := s.db.PrepareContext(ctx, bulkImportStr)
		if err != nil {
			return fmt.Errorf("failed to prepare bulk: %w", err)
		}
		for _, token := range tokens {
			_, err = stmt.Exec(s.JID, token.User.ToNonAD().String(), token.Token, token.Timestamp.Unix())
			if err != nil {
				return fmt.Errorf("failed to prepare insert: %w", err)
			}
		}
		_, err = stmt.Exec()
		if err != nil {
			return fmt.Errorf("failed to execute bulk: %w", err)
		}
		_, err = s.db.Exec(ctx, fmt.Sprintf(`MERGE INTO whatsmeow_privacy_tokens AS target 
		USING staging_privacytokens_%d AS source 
		ON target.our_jid = source.our_jid AND target.their_jid = source.their_jid
		WHEN MATCHED THEN
			UPDATE SET target.token = source.token, target.timestamp_info = source.timestamp_info
		WHEN NOT MATCHED THEN
			INSERT (our_jid, their_jid, token, timestamp_info)
			VALUES (source.our_jid, source.their_jid, source.token, source.timestamp_info);`, dt.UnixMilli()))
		if err != nil {
			return fmt.Errorf("failed to merge bulk: %w", err)
		}
		_, err = s.db.Exec(ctx, fmt.Sprintf("DROP TABLE staging_privacytokens_%d", dt.UnixMilli()))
		if err != nil {
			return fmt.Errorf("failed to merge bulk: %w", err)
		}
		if err != nil {
			return fmt.Errorf("failed to commit transaction: %w", err)
		}
		return nil
	})
}

func (s *SQLStore) GetPrivacyToken(ctx context.Context, user types.JID) (*store.PrivacyToken, error) {
	var token store.PrivacyToken
	token.User = user.ToNonAD()
	var ts int64
	var err error
	if s.db.Dialect == dbutil.MSSQL {
		err = s.db.QueryRow(ctx, mssqlGetPrivacyToken, s.JID, token.User).Scan(&token.Token, &ts)
	} else {
		err = s.db.QueryRow(ctx, sqliteGetPrivacyToken, s.JID, token.User).Scan(&token.Token, &ts)
	}
	if errors.Is(err, sql.ErrNoRows) {
		return nil, nil
	} else if err != nil {
		return nil, err
	} else {
		token.Timestamp = time.Unix(ts, 0)
		return &token, nil
	}
}

const (
	getCacheSessionQuery     = `SELECT their_id, session FROM whatsmeow_sessions WITH (NOLOCK) WHERE our_jid=@p1 AND their_id IN `
	getCacheIdentityQuery    = `SELECT their_id, identity_info FROM whatsmeow_identity_keys WITH (NOLOCK) WHERE our_jid=@p1 AND their_id IN `
	removeSessionsQuery      = `DELETE FROM whatsmeow_sessions WHERE our_jid=@p1 AND their_id IN `
	removeIdentityKeysQuery  = `DELETE FROM whatsmeow_identity_keys WHERE our_jid=@p1 AND their_id IN `
	mssqlPutNodeWithGroup    = `INSERT INTO whatsapp_message_node (our_jid, their_jid, group_id, node) VALUES (@p1, @p2, @p3, @p4)`
	mssqlPutNodeWithoutGroup = `INSERT INTO whatsapp_message_node (our_jid, their_jid, node) VALUES (@p1, @p2, @p3)`
	getNodesByGroup          = `SELECT id, node FROM whatsapp_message_node WITH (NOLOCK) WHERE our_jid=@p1 AND group_id=@p2`
	getNodesByPerson         = `SELECT id, node FROM whatsapp_message_node WITH (NOLOCK) WHERE our_jid=@p1 AND their_jid=@p2`
	removeMessageNodeQuery   = `DELETE FROM whatsapp_message_node WHERE id=@p1`
)

func (s *SQLStore) CacheSessions(ctx context.Context, addresses []string) (final map[string][]byte) {
	final = make(map[string][]byte)
	if len(addresses) == 0 {
		return final
	}
	query := getCacheSessionQuery + "("
	queryParams := make([]interface{}, len(addresses)+1)
	queryParams[0] = s.JID
	for index, address := range addresses {
		if index > 0 {
			query += ","
		}
		query += fmt.Sprintf("@p%d", index+2)
		queryParams[index+1] = address
	}
	query += ")"
	rows, err := s.db.Query(ctx, query, queryParams...)
	if err != nil {
		s.log.Errorf(err.Error())
		return
	}
	for rows.Next() {
		var session []byte
		var id string
		rows.Scan(&id, &session)
		final[id] = session
	}
	return
}

func (s *SQLStore) CacheIdentities(ctx context.Context, addresses []string) (final map[string][32]byte) {
	final = make(map[string][32]byte)
	if len(addresses) == 0 {
		return final
	}
	query := getCacheIdentityQuery + "("
	queryParams := make([]interface{}, len(addresses)+1)
	queryParams[0] = s.JID
	for index, address := range addresses {
		if index > 0 {
			query += ","
		}
		query += fmt.Sprintf("@p%d", index+2)
		queryParams[index+1] = address
	}
	query += ")"
	rows, err := s.db.Query(ctx, query, queryParams...)
	if err != nil {
		s.log.Errorf(err.Error())
		return
	}
	for rows.Next() {
		var session []byte
		var id string
		rows.Scan(&id, &session)
		final[id] = *(*[32]byte)(session)
	}
	return
}

func (s *SQLStore) StoreSessions(ctx context.Context, sessions map[string][]byte, oldAddresses []string) {
	if len(oldAddresses) > 0 {
		query := removeSessionsQuery + "("
		queryParams := make([]interface{}, len(oldAddresses)+1)
		queryParams[0] = s.JID
		for index, address := range oldAddresses {
			if index > 0 {
				query += ","
			}
			query += fmt.Sprintf("@p%d", index+2)
			queryParams[index+1] = address
		}
		query += ")"
		_, err := s.db.Exec(ctx, query, queryParams...)
		if err != nil {
			s.log.Errorf("Could not Remove Sessions: " + err.Error())
			return
		}
	}
	bulkImportStr := mssql.CopyIn("whatsmeow_sessions", mssql.BulkOptions{}, "our_jid", "their_id", "session")
	stmt, err := s.db.PrepareContext(ctx, bulkImportStr)
	if err != nil {
		s.log.Errorf("Could not Prepare Statement: " + err.Error())
		return
	}
	for address, session := range sessions {
		stmt.Exec(s.JID, address, session[:])
	}
	_, err = stmt.Exec()
	if err != nil {
		s.log.Errorf("Could not Store Sessions: " + err.Error())
	}
}

func (s *SQLStore) StoreIdentities(ctx context.Context, identityKeys map[string][32]byte, oldAddresses []string) {
	if len(oldAddresses) > 0 {
		query := removeIdentityKeysQuery + "("
		queryParams := make([]interface{}, len(oldAddresses)+1)
		queryParams[0] = s.JID
		for index, address := range oldAddresses {
			if index > 0 {
				query += ","
			}
			query += fmt.Sprintf("@p%d", index+2)
			queryParams[index+1] = address
		}
		query += ")"
		_, err := s.db.Exec(ctx, query, queryParams...)
		if err != nil {
			s.log.Errorf("Could not Remove Identity Keys: " + err.Error())
			return
		}
	}
	bulkImportStr := mssql.CopyIn("whatsmeow_identity_keys", mssql.BulkOptions{}, "our_jid", "their_id", "identity_info")
	stmt, err := s.db.PrepareContext(ctx, bulkImportStr)
	if err != nil {
		s.log.Errorf("Could not Prepare Statement: " + err.Error())
		return
	}
	for address, identityInfo := range identityKeys {
		stmt.Exec(s.JID, address, identityInfo[:])
	}
	_, err = stmt.Exec()
	if err != nil {
		s.log.Errorf("Could not Store Identity Keys: " + err.Error())
	}
}

func (s *SQLStore) PutMessageNode(ctx context.Context, user string, group *string, node *waBinary.Node) (err error) {
	nodeData, err := json.Marshal(node)
	if err != nil {
		return fmt.Errorf("failed to marshal node: %w", err)
	}
	if group != nil {
		if s.db.Dialect == dbutil.MSSQL {
			_, err = s.db.Exec(ctx, mssqlPutNodeWithGroup, s.JID, user, *group, nodeData)
		}
	} else {
		if s.db.Dialect == dbutil.MSSQL {
			_, err = s.db.Exec(ctx, mssqlPutNodeWithoutGroup, s.JID, user, nodeData)
		}
	}
	return err
}
func (s *SQLStore) GetMessageNodesByUser(ctx context.Context, user string) (map[int]waBinary.Node, error) {
	rows, err := s.db.Query(ctx, getNodesByPerson, s.JID, user)
	if err != nil {
		return nil, err
	}
	output := map[int]waBinary.Node{}
	defer rows.Close()
	for rows.Next() {
		var ref int
		var bytes []byte
		err = rows.Scan(&ref, &bytes)
		if err != nil {
			return nil, fmt.Errorf("error scanning row: %w", err)
		}
		node := waBinary.Node{}
		node.UnmarshalJSON(bytes)
		output[ref] = node
	}
	return output, nil
}
func (s *SQLStore) GetMessageNodesByGroup(ctx context.Context, group string) (map[int]waBinary.Node, error) {
	rows, err := s.db.Query(ctx, getNodesByGroup, s.JID, group)
	if err != nil {
		return nil, err
	}
	output := map[int]waBinary.Node{}
	defer rows.Close()
	for rows.Next() {
		var ref int
		var bytes []byte
		err = rows.Scan(&ref, &bytes)
		if err != nil {
			return nil, fmt.Errorf("error scanning row: %w", err)
		}
		node := waBinary.Node{}
		node.UnmarshalJSON(bytes)
		output[ref] = node
	}
	return output, nil
}

func (s *SQLStore) DeleteMessageNode(ctx context.Context, ref int) (err error) {
	_, err = s.db.Exec(ctx, removeMessageNodeQuery, ref)
	return err
}

const (
	sqliteGetBufferedEventQuery = `
		SELECT plaintext, server_timestamp, insert_timestamp FROM whatsmeow_event_buffer WHERE our_jid = $1 AND ciphertext_hash = $2
	`
	mssqlGetBufferedEventQuery = `
		SELECT plaintext, server_timestamp, insert_timestamp FROM whatsmeow_event_buffer WHERE our_jid = @p1 AND ciphertext_hash = @p2
	`
	sqlitePutBufferedEventQuery = `
		INSERT INTO whatsmeow_event_buffer (our_jid, ciphertext_hash, plaintext, server_timestamp, insert_timestamp)
		VALUES ($1, $2, $3, $4, $5)
	`
	mssqlPutBufferedEventQuery = `
		INSERT INTO whatsmeow_event_buffer (our_jid, ciphertext_hash, plaintext, server_timestamp, insert_timestamp)
		VALUES (@p1, @p2, @p3, @p4, @p5)
	`
	sqliteClearBufferedEventPlaintextQuery = `
		UPDATE whatsmeow_event_buffer SET plaintext = NULL WHERE our_jid = $1 AND ciphertext_hash = $2
	`
	mssqlClearBufferedEventPlaintextQuery = `
		UPDATE whatsmeow_event_buffer SET plaintext = NULL WHERE our_jid = @p1 AND ciphertext_hash = @p2
	`
)

func (s *SQLStore) GetBufferedEvent(ctx context.Context, ciphertextHash [32]byte) (*store.BufferedEvent, error) {
	var insertTimeMS, serverTimeSeconds int64
	var buf store.BufferedEvent
	var err error
	if s.db.Dialect == dbutil.MSSQL {
		err = s.db.QueryRow(ctx, mssqlGetBufferedEventQuery, s.JID, ciphertextHash[:]).Scan(&buf.Plaintext, &serverTimeSeconds, &insertTimeMS)
	} else {
		err = s.db.QueryRow(ctx, sqliteGetBufferedEventQuery, s.JID, ciphertextHash[:]).Scan(&buf.Plaintext, &serverTimeSeconds, &insertTimeMS)
	}
	if errors.Is(err, sql.ErrNoRows) {
		return nil, nil
	} else if err != nil {
		return nil, err
	}
	buf.ServerTime = time.Unix(serverTimeSeconds, 0)
	buf.InsertTime = time.UnixMilli(insertTimeMS)
	return &buf, nil
}

func (s *SQLStore) PutBufferedEvent(ctx context.Context, ciphertextHash [32]byte, plaintext []byte, serverTimestamp time.Time) error {
<<<<<<< HEAD
	if !s.EnableDecryptedEventBuffer {
		return nil
	}
	if s.db.Dialect == dbutil.MSSQL {
		_, err := s.db.Exec(ctx, mssqlPutBufferedEventQuery, s.JID, ciphertextHash[:], plaintext, serverTimestamp.Unix(), time.Now().UnixMilli())
		return err
	}
	_, err := s.db.Exec(ctx, sqlitePutBufferedEventQuery, s.JID, ciphertextHash[:], plaintext, serverTimestamp.Unix(), time.Now().UnixMilli())
=======
	_, err := s.db.Exec(ctx, putBufferedEventQuery, s.JID, ciphertextHash[:], plaintext, serverTimestamp.Unix(), time.Now().UnixMilli())
>>>>>>> ef9c1e91
	return err
}

func (s *SQLStore) DoDecryptionTxn(ctx context.Context, fn func(context.Context) error) error {
	ctx = context.WithValue(ctx, dbutil.ContextKeyDoTxnCallerSkip, 2)
	return s.db.DoTxn(ctx, nil, fn)
}

func (s *SQLStore) ClearBufferedEventPlaintext(ctx context.Context, ciphertextHash [32]byte) error {
<<<<<<< HEAD
	if !s.EnableDecryptedEventBuffer {
		return nil
	}
	if s.db.Dialect == dbutil.MSSQL {
		_, err := s.db.Exec(ctx, mssqlClearBufferedEventPlaintextQuery, s.JID, ciphertextHash[:])
		return err
	}
	_, err := s.db.Exec(ctx, sqliteClearBufferedEventPlaintextQuery, s.JID, ciphertextHash[:])
=======
	_, err := s.db.Exec(ctx, clearBufferedEventPlaintextQuery, s.JID, ciphertextHash[:])
>>>>>>> ef9c1e91
	return err
}<|MERGE_RESOLUTION|>--- conflicted
+++ resolved
@@ -1751,18 +1751,11 @@
 }
 
 func (s *SQLStore) PutBufferedEvent(ctx context.Context, ciphertextHash [32]byte, plaintext []byte, serverTimestamp time.Time) error {
-<<<<<<< HEAD
-	if !s.EnableDecryptedEventBuffer {
-		return nil
-	}
 	if s.db.Dialect == dbutil.MSSQL {
 		_, err := s.db.Exec(ctx, mssqlPutBufferedEventQuery, s.JID, ciphertextHash[:], plaintext, serverTimestamp.Unix(), time.Now().UnixMilli())
 		return err
 	}
 	_, err := s.db.Exec(ctx, sqlitePutBufferedEventQuery, s.JID, ciphertextHash[:], plaintext, serverTimestamp.Unix(), time.Now().UnixMilli())
-=======
-	_, err := s.db.Exec(ctx, putBufferedEventQuery, s.JID, ciphertextHash[:], plaintext, serverTimestamp.Unix(), time.Now().UnixMilli())
->>>>>>> ef9c1e91
 	return err
 }
 
@@ -1772,17 +1765,10 @@
 }
 
 func (s *SQLStore) ClearBufferedEventPlaintext(ctx context.Context, ciphertextHash [32]byte) error {
-<<<<<<< HEAD
-	if !s.EnableDecryptedEventBuffer {
-		return nil
-	}
 	if s.db.Dialect == dbutil.MSSQL {
 		_, err := s.db.Exec(ctx, mssqlClearBufferedEventPlaintextQuery, s.JID, ciphertextHash[:])
 		return err
 	}
 	_, err := s.db.Exec(ctx, sqliteClearBufferedEventPlaintextQuery, s.JID, ciphertextHash[:])
-=======
-	_, err := s.db.Exec(ctx, clearBufferedEventPlaintextQuery, s.JID, ciphertextHash[:])
->>>>>>> ef9c1e91
 	return err
 }