--- conflicted
+++ resolved
@@ -347,8 +347,7 @@
 	mssqlGetIdentityQuery    = `SELECT identity_info FROM whatsmeow_identity_keys WITH (NOLOCK) WHERE our_jid=@p1 AND their_id=@p2`
 )
 
-<<<<<<< HEAD
-func (s *SQLStore) PutIdentity(address string, key [32]byte) error {
+func (s *SQLStore) PutIdentity(ctx context.Context, address string, key [32]byte) error {
 	go func() {
 		identityChannel <- identityUpdate{
 			sqlStore: s,
@@ -358,11 +357,6 @@
 		}
 	}()
 	return nil
-=======
-func (s *SQLStore) PutIdentity(ctx context.Context, address string, key [32]byte) error {
-	_, err := s.db.Exec(ctx, putIdentityQuery, s.JID, address, key[:])
-	return err
->>>>>>> d9bdff42
 }
 
 func (s *SQLStore) DeleteAllIdentities(ctx context.Context, phone string) error {
@@ -370,8 +364,7 @@
 	return err
 }
 
-<<<<<<< HEAD
-func (s *SQLStore) DeleteIdentity(address string) error {
+func (s *SQLStore) DeleteIdentity(ctx context.Context, address string) error {
 	go func() {
 		identityChannel <- identityUpdate{
 			sqlStore: s,
@@ -382,26 +375,14 @@
 	return nil
 }
 
-func (s *SQLStore) IsTrustedIdentity(address string, key [32]byte) (bool, error) {
-	s.mutex.Lock()
-	defer s.mutex.Unlock()
+func (s *SQLStore) IsTrustedIdentity(ctx context.Context, address string, key [32]byte) (bool, error) {
 	var existingIdentity []byte
 	var err error
 	if s.db.Dialect == dbutil.MSSQL {
-		err = s.db.QueryRow(context.TODO(), mssqlGetIdentityQuery, s.JID, address).Scan(&existingIdentity)
+		err = s.db.QueryRow(ctx, mssqlGetIdentityQuery, s.JID, address).Scan(&existingIdentity)
 	} else {
-		err = s.db.QueryRow(context.TODO(), sqliteGetIdentityQuery, s.JID, address).Scan(&existingIdentity)
-	}
-=======
-func (s *SQLStore) DeleteIdentity(ctx context.Context, address string) error {
-	_, err := s.db.Exec(ctx, deleteAllIdentitiesQuery, s.JID, address)
-	return err
-}
-
-func (s *SQLStore) IsTrustedIdentity(ctx context.Context, address string, key [32]byte) (bool, error) {
-	var existingIdentity []byte
-	err := s.db.QueryRow(ctx, getIdentityQuery, s.JID, address).Scan(&existingIdentity)
->>>>>>> d9bdff42
+		err = s.db.QueryRow(ctx, sqliteGetIdentityQuery, s.JID, address).Scan(&existingIdentity)
+	}
 	if errors.Is(err, sql.ErrNoRows) {
 		// Trust if not known, it'll be saved automatically later
 		return true, nil
@@ -509,25 +490,19 @@
 	return
 }
 
-<<<<<<< HEAD
-func (s *SQLStore) HasSession(address string) (has bool, err error) {
-	if s.db.Dialect == dbutil.MSSQL {
-		err = s.db.QueryRow(context.TODO(), mssqlHasSessionQuery, s.JID, address).Scan(&has)
+func (s *SQLStore) HasSession(ctx context.Context, address string) (has bool, err error) {
+	if s.db.Dialect == dbutil.MSSQL {
+		err = s.db.QueryRow(ctx, mssqlHasSessionQuery, s.JID, address).Scan(&has)
 	} else {
-		err = s.db.QueryRow(context.TODO(), sqliteHasSessionQuery, s.JID, address).Scan(&has)
-	}
-=======
-func (s *SQLStore) HasSession(ctx context.Context, address string) (has bool, err error) {
-	err = s.db.QueryRow(ctx, hasSessionQuery, s.JID, address).Scan(&has)
->>>>>>> d9bdff42
+		err = s.db.QueryRow(ctx, sqliteHasSessionQuery, s.JID, address).Scan(&has)
+	}
 	if errors.Is(err, sql.ErrNoRows) {
 		err = nil
 	}
 	return
 }
 
-<<<<<<< HEAD
-func (s *SQLStore) PutSession(address string, session []byte) error {
+func (s *SQLStore) PutSession(ctx context.Context, address string, session []byte) error {
 	go func() {
 		sessionChannel <- sessionUpdate{
 			sqlStore: s,
@@ -537,11 +512,6 @@
 		}
 	}()
 	return nil
-=======
-func (s *SQLStore) PutSession(ctx context.Context, address string, session []byte) error {
-	_, err := s.db.Exec(ctx, putSessionQuery, s.JID, address, session)
-	return err
->>>>>>> d9bdff42
 }
 
 func (s *SQLStore) DeleteAllSessions(ctx context.Context, phone string) error {
@@ -571,8 +541,7 @@
 	return err
 }
 
-<<<<<<< HEAD
-func (s *SQLStore) DeleteSession(address string) error {
+func (s *SQLStore) DeleteSession(ctx context.Context, address string) error {
 	go func() {
 		sessionChannel <- sessionUpdate{
 			sqlStore: s,
@@ -581,11 +550,6 @@
 		}
 	}()
 	return nil
-=======
-func (s *SQLStore) DeleteSession(ctx context.Context, address string) error {
-	_, err := s.db.Exec(ctx, deleteSessionQuery, s.JID, address)
-	return err
->>>>>>> d9bdff42
 }
 
 func (s *SQLStore) MigratePNToLID(ctx context.Context, pn, lid types.JID) error {
@@ -678,19 +642,15 @@
 
 func (s *SQLStore) genOnePreKey(ctx context.Context, id uint32, markUploaded bool) (*keys.PreKey, error) {
 	key := keys.NewPreKey(id)
-<<<<<<< HEAD
 	s.mutex.Lock()
 	defer s.mutex.Unlock()
 	var err error
 	if s.db.Dialect == dbutil.MSSQL {
-		_, err = s.db.Exec(context.TODO(), mssqlInsertPreKeyQuery, s.JID, key.KeyID, key.Priv[:], markUploaded)
+		_, err = s.db.Exec(ctx, mssqlInsertPreKeyQuery, s.JID, key.KeyID, key.Priv[:], markUploaded)
 	} else {
-		_, err = s.db.Exec(context.TODO(), sqliteInsertPreKeyQuery, s.JID, key.KeyID, key.Priv[:], markUploaded)
-	}
-
-=======
-	_, err := s.db.Exec(ctx, insertPreKeyQuery, s.JID, key.KeyID, key.Priv[:], markUploaded)
->>>>>>> d9bdff42
+		_, err = s.db.Exec(ctx, sqliteInsertPreKeyQuery, s.JID, key.KeyID, key.Priv[:], markUploaded)
+	}
+
 	return key, err
 }
 
@@ -716,18 +676,13 @@
 func (s *SQLStore) GetOrGenPreKeys(ctx context.Context, count uint32) ([]*keys.PreKey, error) {
 	s.preKeyLock.Lock()
 	defer s.preKeyLock.Unlock()
-<<<<<<< HEAD
 	var err error
 	var res dbutil.Rows
 	if s.db.Dialect == dbutil.MSSQL {
-		res, err = s.db.Query(context.TODO(), mssqlGetUnuploadedPreKeysQuery, count, s.JID)
+		res, err = s.db.Query(ctx, mssqlGetUnuploadedPreKeysQuery, count, s.JID)
 	} else {
-		res, err = s.db.Query(context.TODO(), sqliteGetUnuploadedPreKeysQuery, s.JID, count)
-	}
-=======
-
-	res, err := s.db.Query(ctx, getUnuploadedPreKeysQuery, s.JID, count)
->>>>>>> d9bdff42
+		res, err = s.db.Query(ctx, sqliteGetUnuploadedPreKeysQuery, s.JID, count)
+	}
 	if err != nil {
 		return nil, fmt.Errorf("failed to query existing prekeys: %w", err)
 	}
@@ -779,15 +734,14 @@
 	}, nil
 }
 
-<<<<<<< HEAD
-func (s *SQLStore) GetPreKey(id uint32) (*keys.PreKey, error) {
-	if s.db.Dialect == dbutil.MSSQL {
-		return scanPreKey(s.db.QueryRow(context.TODO(), mssqlGetPreKeyQuery, s.JID, id))
-	}
-	return scanPreKey(s.db.QueryRow(context.TODO(), sqliteGetPreKeyQuery, s.JID, id))
-}
-
-func (s *SQLStore) RemovePreKey(id uint32) error {
+func (s *SQLStore) GetPreKey(ctx context.Context, id uint32) (*keys.PreKey, error) {
+	if s.db.Dialect == dbutil.MSSQL {
+		return scanPreKey(s.db.QueryRow(ctx, mssqlGetPreKeyQuery, s.JID, id))
+	}
+	return scanPreKey(s.db.QueryRow(ctx, sqliteGetPreKeyQuery, s.JID, id))
+}
+
+func (s *SQLStore) RemovePreKey(ctx context.Context, id uint32) error {
 	go func() {
 		removePreKeyChannel <- removePreKeyUpdate{
 			sqlStore: s,
@@ -797,41 +751,23 @@
 	return nil
 }
 
-func (s *SQLStore) MarkPreKeysAsUploaded(upToID uint32) error {
+func (s *SQLStore) MarkPreKeysAsUploaded(ctx context.Context, upToID uint32) error {
 	s.mutex.Lock()
 	defer s.mutex.Unlock()
 	if s.db.Dialect == dbutil.MSSQL {
-		_, err := s.db.Exec(context.TODO(), mssqlMarkPreKeysAsUploadedQuery, s.JID, upToID)
+		_, err := s.db.Exec(ctx, mssqlMarkPreKeysAsUploadedQuery, s.JID, upToID)
 		return err
 	}
-	_, err := s.db.Exec(context.TODO(), sqliteMarkPreKeysAsUploadedQuery, s.JID, upToID)
-	return err
-}
-
-func (s *SQLStore) UploadedPreKeyCount() (count int, err error) {
-	if s.db.Dialect == dbutil.MSSQL {
-		err = s.db.QueryRow(context.TODO(), mssqlGetUploadedPreKeyCountQuery, s.JID).Scan(&count)
+	_, err := s.db.Exec(ctx, sqliteMarkPreKeysAsUploadedQuery, s.JID, upToID)
+	return err
+}
+
+func (s *SQLStore) UploadedPreKeyCount(ctx context.Context) (count int, err error) {
+	if s.db.Dialect == dbutil.MSSQL {
+		err = s.db.QueryRow(ctx, mssqlGetUploadedPreKeyCountQuery, s.JID).Scan(&count)
 		return
 	}
-	err = s.db.QueryRow(context.TODO(), sqliteGetUploadedPreKeyCountQuery, s.JID).Scan(&count)
-=======
-func (s *SQLStore) GetPreKey(ctx context.Context, id uint32) (*keys.PreKey, error) {
-	return scanPreKey(s.db.QueryRow(ctx, getPreKeyQuery, s.JID, id))
-}
-
-func (s *SQLStore) RemovePreKey(ctx context.Context, id uint32) error {
-	_, err := s.db.Exec(ctx, deletePreKeyQuery, s.JID, id)
-	return err
-}
-
-func (s *SQLStore) MarkPreKeysAsUploaded(ctx context.Context, upToID uint32) error {
-	_, err := s.db.Exec(ctx, markPreKeysAsUploadedQuery, s.JID, upToID)
-	return err
-}
-
-func (s *SQLStore) UploadedPreKeyCount(ctx context.Context) (count int, err error) {
-	err = s.db.QueryRow(ctx, getUploadedPreKeyCountQuery, s.JID).Scan(&count)
->>>>>>> d9bdff42
+	err = s.db.QueryRow(ctx, sqliteGetUploadedPreKeyCountQuery, s.JID).Scan(&count)
 	return
 }
 
@@ -853,8 +789,7 @@
 	`
 )
 
-<<<<<<< HEAD
-func (s *SQLStore) PutSenderKey(group, user string, session []byte) error {
+func (s *SQLStore) PutSenderKey(ctx context.Context, group, user string, session []byte) error {
 	go func() {
 		senderkeysChannel <- senderkeyUpdate{
 			group:    group,
@@ -864,11 +799,6 @@
 		}
 	}()
 	return nil
-=======
-func (s *SQLStore) PutSenderKey(ctx context.Context, group, user string, session []byte) error {
-	_, err := s.db.Exec(ctx, putSenderKeyQuery, s.JID, group, user, session)
-	return err
->>>>>>> d9bdff42
 }
 
 func (s *SQLStore) GetSenderKey(ctx context.Context, group, user string) (key []byte, err error) {
@@ -902,34 +832,25 @@
 	mssqlGetLatestAppStateSyncKeyIDQuery  = `SELECT TOP 1 key_id FROM whatsmeow_app_state_sync_keys WITH (NOLOCK) WHERE jid=@p1 ORDER BY timestamp_info DESC`
 )
 
-<<<<<<< HEAD
-func (s *SQLStore) PutAppStateSyncKey(id []byte, key store.AppStateSyncKey) error {
+func (s *SQLStore) PutAppStateSyncKey(ctx context.Context, id []byte, key store.AppStateSyncKey) error {
 	s.mutex.Lock()
 	defer s.mutex.Unlock()
 	if s.db.Dialect == dbutil.MSSQL {
-		_, err := s.db.Exec(context.TODO(), mssqlPutAppStateSyncKeyQuery, s.JID, id, key.Data, key.Timestamp, key.Fingerprint)
+		_, err := s.db.Exec(ctx, mssqlPutAppStateSyncKeyQuery, s.JID, id, key.Data, key.Timestamp, key.Fingerprint)
 		return err
 	}
-	_, err := s.db.Exec(context.TODO(), sqlitePutAppStateSyncKeyQuery, s.JID, id, key.Data, key.Timestamp, key.Fingerprint)
-=======
-func (s *SQLStore) PutAppStateSyncKey(ctx context.Context, id []byte, key store.AppStateSyncKey) error {
-	_, err := s.db.Exec(ctx, putAppStateSyncKeyQuery, s.JID, id, key.Data, key.Timestamp, key.Fingerprint)
->>>>>>> d9bdff42
+	_, err := s.db.Exec(ctx, sqlitePutAppStateSyncKeyQuery, s.JID, id, key.Data, key.Timestamp, key.Fingerprint)
 	return err
 }
 
 func (s *SQLStore) GetAppStateSyncKey(ctx context.Context, id []byte) (*store.AppStateSyncKey, error) {
 	var key store.AppStateSyncKey
-<<<<<<< HEAD
 	var err error
 	if s.db.Dialect == dbutil.MSSQL {
-		err = s.db.QueryRow(context.TODO(), mssqlGetAppStateSyncKeyQuery, s.JID, id).Scan(&key.Data, &key.Timestamp, &key.Fingerprint)
+		err = s.db.QueryRow(ctx, mssqlGetAppStateSyncKeyQuery, s.JID, id).Scan(&key.Data, &key.Timestamp, &key.Fingerprint)
 	} else {
-		err = s.db.QueryRow(context.TODO(), sqliteGetAppStateSyncKeyQuery, s.JID, id).Scan(&key.Data, &key.Timestamp, &key.Fingerprint)
-	}
-=======
-	err := s.db.QueryRow(ctx, getAppStateSyncKeyQuery, s.JID, id).Scan(&key.Data, &key.Timestamp, &key.Fingerprint)
->>>>>>> d9bdff42
+		err = s.db.QueryRow(ctx, sqliteGetAppStateSyncKeyQuery, s.JID, id).Scan(&key.Data, &key.Timestamp, &key.Fingerprint)
+	}
 	if errors.Is(err, sql.ErrNoRows) {
 		return nil, nil
 	}
@@ -938,16 +859,12 @@
 
 func (s *SQLStore) GetLatestAppStateSyncKeyID(ctx context.Context) ([]byte, error) {
 	var keyID []byte
-<<<<<<< HEAD
 	var err error
 	if s.db.Dialect == dbutil.MSSQL {
-		err = s.db.QueryRow(context.TODO(), mssqlGetLatestAppStateSyncKeyIDQuery, s.JID).Scan(&keyID)
+		err = s.db.QueryRow(ctx, mssqlGetLatestAppStateSyncKeyIDQuery, s.JID).Scan(&keyID)
 	} else {
-		err = s.db.QueryRow(context.TODO(), sqliteGetLatestAppStateSyncKeyIDQuery, s.JID).Scan(&keyID)
-	}
-=======
-	err := s.db.QueryRow(ctx, getLatestAppStateSyncKeyIDQuery, s.JID).Scan(&keyID)
->>>>>>> d9bdff42
+		err = s.db.QueryRow(ctx, sqliteGetLatestAppStateSyncKeyIDQuery, s.JID).Scan(&keyID)
+	}
 	if errors.Is(err, sql.ErrNoRows) {
 		return nil, nil
 	}
@@ -980,33 +897,24 @@
 	mssqlGetAppStateMutationMACQuery        = `SELECT TOP 1 value_mac FROM whatsmeow_app_state_mutation_macs WITH (NOLOCK) WHERE jid=@p1 AND name=@p2 AND index_mac=@p3 ORDER BY version_info DESC`
 )
 
-<<<<<<< HEAD
-func (s *SQLStore) PutAppStateVersion(name string, version uint64, hash [128]byte) error {
+func (s *SQLStore) PutAppStateVersion(ctx context.Context, name string, version uint64, hash [128]byte) error {
 	s.mutex.Lock()
 	defer s.mutex.Unlock()
 	if s.db.Dialect == dbutil.MSSQL {
-		_, err := s.db.Exec(context.TODO(), mssqlPutAppStateVersionQuery, s.JID, name, version, hash[:])
+		_, err := s.db.Exec(ctx, mssqlPutAppStateVersionQuery, s.JID, name, version, hash[:])
 		return err
 	}
-	_, err := s.db.Exec(context.TODO(), sqlitePutAppStateVersionQuery, s.JID, name, version, hash[:])
-=======
-func (s *SQLStore) PutAppStateVersion(ctx context.Context, name string, version uint64, hash [128]byte) error {
-	_, err := s.db.Exec(ctx, putAppStateVersionQuery, s.JID, name, version, hash[:])
->>>>>>> d9bdff42
+	_, err := s.db.Exec(ctx, sqlitePutAppStateVersionQuery, s.JID, name, version, hash[:])
 	return err
 }
 
 func (s *SQLStore) GetAppStateVersion(ctx context.Context, name string) (version uint64, hash [128]byte, err error) {
 	var uncheckedHash []byte
-<<<<<<< HEAD
-	if s.db.Dialect == dbutil.MSSQL {
-		err = s.db.QueryRow(context.TODO(), mssqlGetAppStateVersionQuery, s.JID, name).Scan(&version, &uncheckedHash)
+	if s.db.Dialect == dbutil.MSSQL {
+		err = s.db.QueryRow(ctx, mssqlGetAppStateVersionQuery, s.JID, name).Scan(&version, &uncheckedHash)
 	} else {
-		err = s.db.QueryRow(context.TODO(), sqliteGetAppStateVersionQuery, s.JID, name).Scan(&version, &uncheckedHash)
-	}
-=======
-	err = s.db.QueryRow(ctx, getAppStateVersionQuery, s.JID, name).Scan(&version, &uncheckedHash)
->>>>>>> d9bdff42
+		err = s.db.QueryRow(ctx, sqliteGetAppStateVersionQuery, s.JID, name).Scan(&version, &uncheckedHash)
+	}
 	if errors.Is(err, sql.ErrNoRows) {
 		// version will be 0 and hash will be an empty array, which is the correct initial state
 		err = nil
@@ -1057,9 +965,8 @@
 	if len(mutations) == 0 {
 		return nil
 	}
-<<<<<<< HEAD
 	bulkimportStr := mssql.CopyIn("whatsmeow_app_state_mutation_macs", mssql.BulkOptions{}, "jid", "name", "version_info", "index_mac", "value_mac")
-	stmt, err := s.db.RawDB.PrepareContext(context.TODO(), bulkimportStr)
+	stmt, err := s.db.RawDB.PrepareContext(ctx, bulkimportStr)
 	if err != nil {
 		return fmt.Errorf("failed to prepare bulk: %w", err)
 	}
@@ -1068,17 +975,6 @@
 	}
 	_, err = stmt.Exec()
 	return err
-=======
-	return s.db.DoTxn(ctx, nil, func(ctx context.Context) error {
-		for slice := range slices.Chunk(mutations, mutationBatchSize) {
-			err := s.putAppStateMutationMACs(ctx, name, version, slice)
-			if err != nil {
-				return err
-			}
-		}
-		return nil
-	})
->>>>>>> d9bdff42
 }
 
 func (s *SQLStore) DeleteAppStateMutationMACs(ctx context.Context, name string, indexMACs [][]byte) (err error) {
@@ -1101,17 +997,12 @@
 	return
 }
 
-<<<<<<< HEAD
-func (s *SQLStore) GetAppStateMutationMAC(name string, indexMAC []byte) (valueMAC []byte, err error) {
-	if s.db.Dialect == dbutil.MSSQL {
-		err = s.db.QueryRow(context.TODO(), mssqlGetAppStateMutationMACQuery, s.JID, name, indexMAC).Scan(&valueMAC)
+func (s *SQLStore) GetAppStateMutationMAC(ctx context.Context, name string, indexMAC []byte) (valueMAC []byte, err error) {
+	if s.db.Dialect == dbutil.MSSQL {
+		err = s.db.QueryRow(ctx, mssqlGetAppStateMutationMACQuery, s.JID, name, indexMAC).Scan(&valueMAC)
 	} else {
-		err = s.db.QueryRow(context.TODO(), sqliteGetAppStateMutationMACQuery, s.JID, name, indexMAC).Scan(&valueMAC)
-	}
-=======
-func (s *SQLStore) GetAppStateMutationMAC(ctx context.Context, name string, indexMAC []byte) (valueMAC []byte, err error) {
-	err = s.db.QueryRow(ctx, getAppStateMutationMACQuery, s.JID, name, indexMAC).Scan(&valueMAC)
->>>>>>> d9bdff42
+		err = s.db.QueryRow(ctx, sqliteGetAppStateMutationMACQuery, s.JID, name, indexMAC).Scan(&valueMAC)
+	}
 	if errors.Is(err, sql.ErrNoRows) {
 		err = nil
 	}
@@ -1193,15 +1084,11 @@
 		return false, "", err
 	}
 	if cached.PushName != pushName {
-<<<<<<< HEAD
 		if s.db.Dialect == dbutil.MSSQL {
-			_, err = s.db.Exec(context.TODO(), mssqlPutPushNameQuery, s.JID, user, pushName)
+			_, err = s.db.Exec(ctx, mssqlPutPushNameQuery, s.JID, user, pushName)
 		} else {
-			_, err = s.db.Exec(context.TODO(), sqlitePutPushNameQuery, s.JID, user, pushName)
-		}
-=======
-		_, err = s.db.Exec(ctx, putPushNameQuery, s.JID, user, pushName)
->>>>>>> d9bdff42
+			_, err = s.db.Exec(ctx, sqlitePutPushNameQuery, s.JID, user, pushName)
+		}
 		if err != nil {
 			return false, "", err
 		}
@@ -1222,15 +1109,11 @@
 		return false, "", err
 	}
 	if cached.BusinessName != businessName {
-<<<<<<< HEAD
 		if s.db.Dialect == dbutil.MSSQL {
-			_, err = s.db.Exec(context.TODO(), mssqlPutBusinessNameQuery, s.JID, user, businessName)
+			_, err = s.db.Exec(ctx, mssqlPutBusinessNameQuery, s.JID, user, businessName)
 		} else {
-			_, err = s.db.Exec(context.TODO(), sqlitePutBusinessNameQuery, s.JID, user, businessName)
-		}
-=======
-		_, err = s.db.Exec(ctx, putBusinessNameQuery, s.JID, user, businessName)
->>>>>>> d9bdff42
+			_, err = s.db.Exec(ctx, sqlitePutBusinessNameQuery, s.JID, user, businessName)
+		}
 		if err != nil {
 			return false, "", err
 		}
@@ -1251,15 +1134,11 @@
 		return err
 	}
 	if cached.FirstName != firstName || cached.FullName != fullName {
-<<<<<<< HEAD
 		if s.db.Dialect == dbutil.MSSQL {
-			_, err = s.db.Exec(context.TODO(), mssqlPutContactNameQuery, s.JID, user, firstName, fullName)
+			_, err = s.db.Exec(ctx, mssqlPutContactNameQuery, s.JID, user, firstName, fullName)
 		} else {
-			_, err = s.db.Exec(context.TODO(), sqlitePutContactNameQuery, s.JID, user, firstName, fullName)
-		}
-=======
-		_, err = s.db.Exec(ctx, putContactNameQuery, s.JID, user, firstName, fullName)
->>>>>>> d9bdff42
+			_, err = s.db.Exec(ctx, sqlitePutContactNameQuery, s.JID, user, firstName, fullName)
+		}
 		if err != nil {
 			return err
 		}
@@ -1307,24 +1186,11 @@
 	return err
 }
 
-<<<<<<< HEAD
-func (s *SQLStore) PutAllContactNames(contacts []store.ContactEntry) error {
+func (s *SQLStore) PutAllContactNames(ctx context.Context, contacts []store.ContactEntry) error {
 	go func() {
 		contactsChannel <- contactUpdate{
 			sqlStore: s,
 			contacts: contacts,
-=======
-func (s *SQLStore) PutAllContactNames(ctx context.Context, contacts []store.ContactEntry) error {
-	if len(contacts) == 0 {
-		return nil
-	}
-	err := s.db.DoTxn(ctx, nil, func(ctx context.Context) error {
-		for slice := range slices.Chunk(contacts, contactBatchSize) {
-			err := s.putContactNamesBatch(ctx, slice)
-			if err != nil {
-				return err
-			}
->>>>>>> d9bdff42
 		}
 	}()
 	return nil
@@ -1415,49 +1281,35 @@
 	if !mutedUntil.IsZero() {
 		val = mutedUntil.Unix()
 	}
-<<<<<<< HEAD
 	s.mutex.Lock()
 	defer s.mutex.Unlock()
 	if s.db.Dialect == dbutil.MSSQL {
-		_, err := s.db.Exec(context.TODO(), fmt.Sprintf(mssqlPutChatSettingQuery, "muted_until"), s.JID, chat, val)
+		_, err := s.db.Exec(ctx, fmt.Sprintf(mssqlPutChatSettingQuery, "muted_until"), s.JID, chat, val)
 		return err
 	}
-	_, err := s.db.Exec(context.TODO(), fmt.Sprintf(sqlitePutChatSettingQuery, "muted_until"), s.JID, chat, val)
-	return err
-}
-
-func (s *SQLStore) PutPinned(chat types.JID, pinned bool) error {
+	_, err := s.db.Exec(ctx, fmt.Sprintf(sqlitePutChatSettingQuery, "muted_until"), s.JID, chat, val)
+	return err
+}
+
+func (s *SQLStore) PutPinned(ctx context.Context, chat types.JID, pinned bool) error {
 	s.mutex.Lock()
 	defer s.mutex.Unlock()
 	if s.db.Dialect == dbutil.MSSQL {
-		_, err := s.db.Exec(context.TODO(), fmt.Sprintf(mssqlPutChatSettingQuery, "pinned"), s.JID, chat, pinned)
+		_, err := s.db.Exec(ctx, fmt.Sprintf(mssqlPutChatSettingQuery, "pinned"), s.JID, chat, pinned)
 		return err
 	}
-	_, err := s.db.Exec(context.TODO(), fmt.Sprintf(sqlitePutChatSettingQuery, "pinned"), s.JID, chat, pinned)
-	return err
-}
-
-func (s *SQLStore) PutArchived(chat types.JID, archived bool) error {
+	_, err := s.db.Exec(ctx, fmt.Sprintf(sqlitePutChatSettingQuery, "pinned"), s.JID, chat, pinned)
+	return err
+}
+
+func (s *SQLStore) PutArchived(ctx context.Context, chat types.JID, archived bool) error {
 	s.mutex.Lock()
 	defer s.mutex.Unlock()
 	if s.db.Dialect == dbutil.MSSQL {
-		_, err := s.db.Exec(context.TODO(), fmt.Sprintf(mssqlPutChatSettingQuery, "archived"), s.JID, chat, archived)
+		_, err := s.db.Exec(ctx, fmt.Sprintf(mssqlPutChatSettingQuery, "archived"), s.JID, chat, archived)
 		return err
 	}
-	_, err := s.db.Exec(context.TODO(), fmt.Sprintf(sqlitePutChatSettingQuery, "archived"), s.JID, chat, archived)
-=======
-	_, err := s.db.Exec(ctx, fmt.Sprintf(putChatSettingQuery, "muted_until"), s.JID, chat, val)
-	return err
-}
-
-func (s *SQLStore) PutPinned(ctx context.Context, chat types.JID, pinned bool) error {
-	_, err := s.db.Exec(ctx, fmt.Sprintf(putChatSettingQuery, "pinned"), s.JID, chat, pinned)
-	return err
-}
-
-func (s *SQLStore) PutArchived(ctx context.Context, chat types.JID, archived bool) error {
-	_, err := s.db.Exec(ctx, fmt.Sprintf(putChatSettingQuery, "archived"), s.JID, chat, archived)
->>>>>>> d9bdff42
+	_, err := s.db.Exec(ctx, fmt.Sprintf(sqlitePutChatSettingQuery, "archived"), s.JID, chat, archived)
 	return err
 }
 
@@ -1507,8 +1359,8 @@
 	if len(inserts) == 0 {
 		return nil
 	}
-<<<<<<< HEAD
-	dt := time.Now()
+	return s.db.DoTxn(ctx, nil, func(ctx context.Context) error {
+		dt := time.Now()
 	_, err = s.db.Exec(context.TODO(), fmt.Sprintf(`CREATE TABLE staging_messagesecrets_%d (
 			our_jid    VARCHAR(300),
 			chat_jid   VARCHAR(200),
@@ -1529,14 +1381,6 @@
 		_, err = stmt.Exec(s.JID, insert.Chat.ToNonAD(), insert.Sender.ToNonAD(), insert.ID, insert.Secret)
 		if err != nil {
 			return fmt.Errorf("failed to prepare insert: %w", err)
-=======
-	return s.db.DoTxn(ctx, nil, func(ctx context.Context) error {
-		for _, insert := range inserts {
-			_, err = s.db.Exec(ctx, putMsgSecret, s.JID, insert.Chat.ToNonAD(), insert.Sender.ToNonAD(), insert.ID, insert.Secret)
-			if err != nil {
-				return err
-			}
->>>>>>> d9bdff42
 		}
 	}
 	_, err = stmt.Exec()
@@ -1554,11 +1398,11 @@
 	if err != nil {
 		return fmt.Errorf("failed to commit transaction: %w", err)
 	}
-	return err
-}
-
-<<<<<<< HEAD
-func (s *SQLStore) PutMessageSecret(chat, sender types.JID, id types.MessageID, secret []byte) (err error) {
+		return nil
+	})
+}
+
+func (s *SQLStore) PutMessageSecret(ctx context.Context, chat, sender types.JID, id types.MessageID, secret []byte) (err error) {
 	go func() {
 		putMessageSecretChannel <- putMessageSecretUpdate{
 			sqlStore: s,
@@ -1571,21 +1415,12 @@
 	return nil
 }
 
-func (s *SQLStore) GetMessageSecret(chat, sender types.JID, id types.MessageID) (secret []byte, err error) {
-	if s.db.Dialect == dbutil.MSSQL {
-		err = s.db.QueryRow(context.TODO(), mssqlGetMsgSecret, s.JID, chat.ToNonAD(), sender.ToNonAD(), id).Scan(&secret)
+func (s *SQLStore) GetMessageSecret(ctx context.Context, chat, sender types.JID, id types.MessageID) (secret []byte, err error) {
+	if s.db.Dialect == dbutil.MSSQL {
+		err = s.db.QueryRow(ctx, mssqlGetMsgSecret, s.JID, chat.ToNonAD(), sender.ToNonAD(), id).Scan(&secret)
 	} else {
-		err = s.db.QueryRow(context.TODO(), sqliteGetMsgSecret, s.JID, chat.ToNonAD(), sender.ToNonAD(), id).Scan(&secret)
-	}
-=======
-func (s *SQLStore) PutMessageSecret(ctx context.Context, chat, sender types.JID, id types.MessageID, secret []byte) (err error) {
-	_, err = s.db.Exec(ctx, putMsgSecret, s.JID, chat.ToNonAD(), sender.ToNonAD(), id, secret)
-	return
-}
-
-func (s *SQLStore) GetMessageSecret(ctx context.Context, chat, sender types.JID, id types.MessageID) (secret []byte, err error) {
-	err = s.db.QueryRow(ctx, getMsgSecret, s.JID, chat.ToNonAD(), sender.ToNonAD(), id).Scan(&secret)
->>>>>>> d9bdff42
+		err = s.db.QueryRow(ctx, sqliteGetMsgSecret, s.JID, chat.ToNonAD(), sender.ToNonAD(), id).Scan(&secret)
+	}
 	if errors.Is(err, sql.ErrNoRows) {
 		err = nil
 	}
@@ -1612,10 +1447,9 @@
 	mssqlGetPrivacyToken  = `SELECT token, timestamp_info FROM whatsmeow_privacy_tokens WITH (NOLOCK) WHERE our_jid=@p1 AND their_jid=@p2`
 )
 
-<<<<<<< HEAD
-func (s *SQLStore) PutPrivacyTokens(tokens ...store.PrivacyToken) error {
+func (s *SQLStore) PutPrivacyTokens(ctx context.Context, tokens ...store.PrivacyToken) error {
 	dt := time.Now()
-	_, err := s.db.Exec(context.TODO(), fmt.Sprintf(`CREATE TABLE staging_privacytokens_%d (
+	_, err := s.db.Exec(ctx, fmt.Sprintf(`CREATE TABLE staging_privacytokens_%d (
 			our_jid   VARCHAR(300),
 			their_jid VARCHAR(300),
 			token     VARBINARY(max)  NOT NULL,
@@ -1626,7 +1460,7 @@
 		return fmt.Errorf("failed to create table: %w", err)
 	}
 	bulkImportStr := mssql.CopyIn(fmt.Sprintf("staging_privacytokens_%d", dt.UnixMilli()), mssql.BulkOptions{}, "our_jid", "their_jid", "token", "timestamp_info")
-	stmt, err := s.db.RawDB.PrepareContext(context.TODO(), bulkImportStr)
+	stmt, err := s.db.RawDB.PrepareContext(ctx, bulkImportStr)
 	if err != nil {
 		return fmt.Errorf("failed to prepare bulk: %w", err)
 	}
@@ -1640,7 +1474,7 @@
 	if err != nil {
 		return fmt.Errorf("failed to execute bulk: %w", err)
 	}
-	_, err = s.db.Exec(context.TODO(), fmt.Sprintf(`MERGE INTO whatsmeow_privacy_tokens AS target 
+	_, err = s.db.Exec(ctx, fmt.Sprintf(`MERGE INTO whatsmeow_privacy_tokens AS target 
 		USING staging_privacytokens_%d AS source 
 		ON target.our_jid = source.our_jid AND target.their_jid = source.their_jid
 		WHEN MATCHED THEN
@@ -1651,27 +1485,13 @@
 	if err != nil {
 		return fmt.Errorf("failed to merge bulk: %w", err)
 	}
-	_, err = s.db.Exec(context.TODO(), fmt.Sprintf("DROP TABLE staging_privacytokens_%d", dt.UnixMilli()))
+	_, err = s.db.Exec(ctx, fmt.Sprintf("DROP TABLE staging_privacytokens_%d", dt.UnixMilli()))
 	if err != nil {
 		return fmt.Errorf("failed to merge bulk: %w", err)
 	}
 	if err != nil {
 		return fmt.Errorf("failed to commit transaction: %w", err)
 	}
-=======
-func (s *SQLStore) PutPrivacyTokens(ctx context.Context, tokens ...store.PrivacyToken) error {
-	args := make([]any, 1+len(tokens)*3)
-	placeholders := make([]string, len(tokens))
-	args[0] = s.JID
-	for i, token := range tokens {
-		args[i*3+1] = token.User.ToNonAD().String()
-		args[i*3+2] = token.Token
-		args[i*3+3] = token.Timestamp.Unix()
-		placeholders[i] = fmt.Sprintf("($1, $%d, $%d, $%d)", i*3+2, i*3+3, i*3+4)
-	}
-	query := strings.ReplaceAll(putPrivacyTokens, "($1, $2, $3, $4)", strings.Join(placeholders, ","))
-	_, err := s.db.Exec(ctx, query, args...)
->>>>>>> d9bdff42
 	return err
 }
 
@@ -1679,16 +1499,12 @@
 	var token store.PrivacyToken
 	token.User = user.ToNonAD()
 	var ts int64
-<<<<<<< HEAD
 	var err error
 	if s.db.Dialect == dbutil.MSSQL {
-		err = s.db.QueryRow(context.TODO(), mssqlGetPrivacyToken, s.JID, token.User).Scan(&token.Token, &ts)
+		err = s.db.QueryRow(ctx, mssqlGetPrivacyToken, s.JID, token.User).Scan(&token.Token, &ts)
 	} else {
-		err = s.db.QueryRow(context.TODO(), sqliteGetPrivacyToken, s.JID, token.User).Scan(&token.Token, &ts)
-	}
-=======
-	err := s.db.QueryRow(ctx, getPrivacyToken, s.JID, token.User).Scan(&token.Token, &ts)
->>>>>>> d9bdff42
+		err = s.db.QueryRow(ctx, sqliteGetPrivacyToken, s.JID, token.User).Scan(&token.Token, &ts)
+	}
 	if errors.Is(err, sql.ErrNoRows) {
 		return nil, nil
 	} else if err != nil {
