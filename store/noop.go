// Copyright (c) 2025 Tulir Asokan
//
// This Source Code Form is subject to the terms of the Mozilla Public
// License, v. 2.0. If a copy of the MPL was not distributed with this
// file, You can obtain one at http://mozilla.org/MPL/2.0/.

package store

import (
	"context"
	"errors"
	"time"

	"go.mau.fi/whatsmeow/types"
	"go.mau.fi/whatsmeow/util/keys"
)

type NoopStore struct {
	Error error
}

var nilStore = &NoopStore{Error: errors.New("store is nil")}
var nilKey = &keys.KeyPair{Priv: &[32]byte{}, Pub: &[32]byte{}}
var NoopDevice = &Device{
	ID:          &types.EmptyJID,
	NoiseKey:    nilKey,
	IdentityKey: nilKey,

	Identities:    nilStore,
	Sessions:      nilStore,
	PreKeys:       nilStore,
	SenderKeys:    nilStore,
	AppStateKeys:  nilStore,
	AppState:      nilStore,
	Contacts:      nilStore,
	ChatSettings:  nilStore,
	MsgSecrets:    nilStore,
	PrivacyTokens: nilStore,
	Container:     nilStore,
}

var _ AllStores = (*NoopStore)(nil)
var _ DeviceContainer = (*NoopStore)(nil)

func (n *NoopStore) PutIdentity(address string, key [32]byte) error {
	return n.Error
}

func (n *NoopStore) DeleteAllIdentities(phone string) error {
	return n.Error
}

func (n *NoopStore) DeleteIdentity(address string) error {
	return n.Error
}

func (n *NoopStore) IsTrustedIdentity(address string, key [32]byte) (bool, error) {
	return false, n.Error
}

func (n *NoopStore) GetSession(address string) ([]byte, error) {
	return nil, n.Error
}

func (n *NoopStore) HasSession(address string) (bool, error) {
	return false, n.Error
}

func (n *NoopStore) PutSession(address string, session []byte) error {
	return n.Error
}

func (n *NoopStore) DeleteAllSessions(phone string) error {
	return n.Error
}

func (n *NoopStore) DeleteSession(address string) error {
	return n.Error
}

func (n *NoopStore) GetOrGenPreKeys(count uint32) ([]*keys.PreKey, error) {
	return nil, n.Error
}

func (n *NoopStore) GenOnePreKey() (*keys.PreKey, error) {
	return nil, n.Error
}

func (n *NoopStore) GetPreKey(id uint32) (*keys.PreKey, error) {
	return nil, n.Error
}

func (n *NoopStore) RemovePreKey(id uint32) error {
	return n.Error
}

func (n *NoopStore) MarkPreKeysAsUploaded(upToID uint32) error {
	return n.Error
}

func (n *NoopStore) UploadedPreKeyCount() (int, error) {
	return 0, n.Error
}

func (n *NoopStore) PutSenderKey(group, user string, session []byte) error {
	return n.Error
}

func (n *NoopStore) GetSenderKey(group, user string) ([]byte, error) {
	return nil, n.Error
}

func (n *NoopStore) PutAppStateSyncKey(id []byte, key AppStateSyncKey) error {
	return n.Error
}

func (n *NoopStore) GetAppStateSyncKey(id []byte) (*AppStateSyncKey, error) {
	return nil, n.Error
}

func (n *NoopStore) GetLatestAppStateSyncKeyID() ([]byte, error) {
	return nil, n.Error
}

func (n *NoopStore) PutAppStateVersion(name string, version uint64, hash [128]byte) error {
	return n.Error
}

func (n *NoopStore) GetAppStateVersion(name string) (uint64, [128]byte, error) {
	return 0, [128]byte{}, n.Error
}

func (n *NoopStore) DeleteAppStateVersion(name string) error {
	return n.Error
}

func (n *NoopStore) PutAppStateMutationMACs(name string, version uint64, mutations []AppStateMutationMAC) error {
	return n.Error
}

func (n *NoopStore) DeleteAppStateMutationMACs(name string, indexMACs [][]byte) error {
	return n.Error
}

func (n *NoopStore) GetAppStateMutationMAC(name string, indexMAC []byte) (valueMAC []byte, err error) {
	return nil, n.Error
}

func (n *NoopStore) PutPushName(user types.JID, pushName string) (bool, string, error) {
	return false, "", n.Error
}

func (n *NoopStore) PutBusinessName(user types.JID, businessName string) (bool, string, error) {
	return false, "", n.Error
}

func (n *NoopStore) PutContactName(user types.JID, fullName, firstName string) error {
	return n.Error
}

func (n *NoopStore) PutAllContactNames(contacts []ContactEntry) error {
	return n.Error
}

func (n *NoopStore) GetContact(user types.JID) (types.ContactInfo, error) {
	return types.ContactInfo{}, n.Error
}

func (n *NoopStore) GetAllContacts() (map[types.JID]types.ContactInfo, error) {
	return nil, n.Error
}

func (n *NoopStore) PutMutedUntil(chat types.JID, mutedUntil time.Time) error {
	return n.Error
}

func (n *NoopStore) PutPinned(chat types.JID, pinned bool) error {
	return n.Error
}

func (n *NoopStore) PutArchived(chat types.JID, archived bool) error {
	return n.Error
}

func (n *NoopStore) GetChatSettings(chat types.JID) (types.LocalChatSettings, error) {
	return types.LocalChatSettings{}, n.Error
}

func (n *NoopStore) PutMessageSecrets(inserts []MessageSecretInsert) error {
	return n.Error
}

func (n *NoopStore) PutMessageSecret(chat, sender types.JID, id types.MessageID, secret []byte) error {
	return n.Error
}

func (n *NoopStore) GetMessageSecret(chat, sender types.JID, id types.MessageID) ([]byte, error) {
	return nil, n.Error
}

func (n *NoopStore) PutPrivacyTokens(tokens ...PrivacyToken) error {
	return n.Error
}

func (n *NoopStore) GetPrivacyToken(user types.JID) (*PrivacyToken, error) {
	return nil, n.Error
}

func (n *NoopStore) PutDevice(store *Device) error {
	return n.Error
}

func (n *NoopStore) DeleteDevice(store *Device) error {
	return n.Error
}

<<<<<<< HEAD
func (n *NoopStore) DeleteMessageNode(store *Device) error {
=======
func (n *NoopStore) GetLIDForPN(ctx context.Context, pn types.JID) (types.JID, error) {
	return types.JID{}, n.Error
}

func (n *NoopStore) GetPNForLID(ctx context.Context, lid types.JID) (types.JID, error) {
	return types.JID{}, n.Error
}

func (n *NoopStore) PutManyLIDMappings(ctx context.Context, mappings []LIDMapping) error {
	return n.Error
}

func (n *NoopStore) PutLIDMapping(ctx context.Context, lid types.JID, jid types.JID) error {
>>>>>>> b5c332b8
	return n.Error
}<|MERGE_RESOLUTION|>--- conflicted
+++ resolved
@@ -214,9 +214,6 @@
 	return n.Error
 }
 
-<<<<<<< HEAD
-func (n *NoopStore) DeleteMessageNode(store *Device) error {
-=======
 func (n *NoopStore) GetLIDForPN(ctx context.Context, pn types.JID) (types.JID, error) {
 	return types.JID{}, n.Error
 }
@@ -230,6 +227,9 @@
 }
 
 func (n *NoopStore) PutLIDMapping(ctx context.Context, lid types.JID, jid types.JID) error {
->>>>>>> b5c332b8
+	return n.Error
+}
+
+func (n *NoopStore) DeleteMessageNode(store *Device) error {
 	return n.Error
 }