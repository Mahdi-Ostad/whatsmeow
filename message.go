--- conflicted
+++ resolved
@@ -245,7 +245,6 @@
 	return &info, nil
 }
 
-<<<<<<< HEAD
 func (cli *Client) ManualParseMessageInfo(node *waBinary.Node) (*types.MessageInfo, error) {
 	var info types.MessageInfo
 	var err error
@@ -296,10 +295,7 @@
 	return &info, nil
 }
 
-func (cli *Client) handlePlaintextMessage(info *types.MessageInfo, node *waBinary.Node) {
-=======
 func (cli *Client) handlePlaintextMessage(ctx context.Context, info *types.MessageInfo, node *waBinary.Node) {
->>>>>>> d9bdff42
 	// TODO edits have an additional <meta msg_edit_t="1696321271735" original_msg_t="1696321248"/> node
 	plaintext, ok := node.GetOptionalChildByTag("plaintext")
 	if !ok {
@@ -340,17 +336,13 @@
 	}
 }
 
-<<<<<<< HEAD
 type timeStamping struct {
 	duration time.Duration
 	tag      string
 	section  int
 }
 
-func (cli *Client) decryptMessages(info *types.MessageInfo, node *waBinary.Node) {
-=======
 func (cli *Client) decryptMessages(ctx context.Context, info *types.MessageInfo, node *waBinary.Node) {
->>>>>>> d9bdff42
 	unavailableNode, ok := node.GetOptionalChildByTag("unavailable")
 	if ok && len(node.GetChildrenByTag("enc")) == 0 {
 		uType := events.UnavailableType(unavailableNode.AttrGetter().String("type"))
@@ -394,24 +386,16 @@
 		var ciphertextHash *[32]byte
 		var err error
 		if encType == "pkmsg" || encType == "msg" {
-<<<<<<< HEAD
 			//Section 1
 			start = time.Now()
-			decrypted, ciphertextHash, err = cli.decryptDM(&child, senderEncryptionJID, encType == "pkmsg", info.Timestamp)
-=======
 			decrypted, ciphertextHash, err = cli.decryptDM(ctx, &child, senderEncryptionJID, encType == "pkmsg", info.Timestamp)
->>>>>>> d9bdff42
 			containsDirectMsg = true
 			durations = append(durations, timeStamping{time.Since(start), encType, 1})
 		} else if info.IsGroup && encType == "skmsg" {
-<<<<<<< HEAD
 			//Section 2
 			start = time.Now()
-			decrypted, ciphertextHash, err = cli.decryptGroupMsg(&child, senderEncryptionJID, info.Chat, info.Timestamp)
+			decrypted, ciphertextHash, err = cli.decryptGroupMsg(ctx, &child, senderEncryptionJID, info.Chat, info.Timestamp)
 			durations = append(durations, timeStamping{time.Since(start), child.Tag, 2})
-=======
-			decrypted, ciphertextHash, err = cli.decryptGroupMsg(ctx, &child, senderEncryptionJID, info.Chat, info.Timestamp)
->>>>>>> d9bdff42
 		} else if encType == "msmsg" && info.Sender.IsBot() {
 			start = time.Now()
 			targetSenderJID := info.MsgMetaInfo.TargetSender
@@ -479,14 +463,10 @@
 			handled = true
 			durations = append(durations, timeStamping{time.Since(start), child.Tag, 5})
 		case 3:
-<<<<<<< HEAD
 			start = time.Now()
 			//Section 6
-			handled = cli.handleDecryptedArmadillo(info, decrypted, retryCount)
+			handled = cli.handleDecryptedArmadillo(ctx, info, decrypted, retryCount)
 			durations = append(durations, timeStamping{time.Since(start), child.Tag, 6})
-=======
-			handled = cli.handleDecryptedArmadillo(ctx, info, decrypted, retryCount)
->>>>>>> d9bdff42
 		default:
 			cli.Log.Warnf("Unknown version %d in decrypted message from %s", ag.Int("v"), info.SourceString())
 		}
