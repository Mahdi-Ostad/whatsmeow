package whatsapp

import (
	"encoding/hex"
	"encoding/json"
	"fmt"
	"io"
	"math/rand"
	"strconv"
	"strings"
	"time"

	"github.com/Rhymen/go-whatsapp/binary"
	"github.com/Rhymen/go-whatsapp/binary/proto"
)

type MediaType string

const (
	MediaImage    MediaType = "WhatsApp Image Keys"
	MediaVideo    MediaType = "WhatsApp Video Keys"
	MediaAudio    MediaType = "WhatsApp Audio Keys"
	MediaDocument MediaType = "WhatsApp Document Keys"
)

var msgInfo MessageInfo

func (wac *Conn) Send(msg interface{}) (string, error) {
	var err error
	var ch <-chan string
	var msgProto *proto.WebMessageInfo

	switch m := msg.(type) {
	case *proto.WebMessageInfo:
		ch, err = wac.sendProto(m)
	case TextMessage:
		msgProto = getTextProto(m)
		msgInfo = getMessageInfo(msgProto)
		ch, err = wac.sendProto(msgProto)
	case ImageMessage:
		m.url, m.mediaKey, m.fileEncSha256, m.fileSha256, m.fileLength, err = wac.Upload(m.Content, MediaImage)
		if err != nil {
			return "ERROR", fmt.Errorf("image upload failed: %v", err)
		}
		msgProto = getImageProto(m)
		msgInfo = getMessageInfo(msgProto)
		ch, err = wac.sendProto(msgProto)
	case VideoMessage:
		m.url, m.mediaKey, m.fileEncSha256, m.fileSha256, m.fileLength, err = wac.Upload(m.Content, MediaVideo)
		if err != nil {
			return "ERROR", fmt.Errorf("video upload failed: %v", err)
		}
		msgProto = getVideoProto(m)
		msgInfo = getMessageInfo(msgProto)
		ch, err = wac.sendProto(msgProto)
	case DocumentMessage:
		m.url, m.mediaKey, m.fileEncSha256, m.fileSha256, m.fileLength, err = wac.Upload(m.Content, MediaDocument)
		if err != nil {
			return "ERROR", fmt.Errorf("document upload failed: %v", err)
		}
		msgProto = getDocumentProto(m)
		msgInfo = getMessageInfo(msgProto)
		ch, err = wac.sendProto(msgProto)
	case AudioMessage:
		m.url, m.mediaKey, m.fileEncSha256, m.fileSha256, m.fileLength, err = wac.Upload(m.Content, MediaAudio)
		if err != nil {
			return "ERROR", fmt.Errorf("audio upload failed: %v", err)
		}
		msgProto = getAudioProto(m)
		msgInfo = getMessageInfo(msgProto)
		ch, err = wac.sendProto(msgProto)
	case LocationMessage:
		msgProto = GetLocationProto(m)
		msgInfo = getMessageInfo(msgProto)
		ch, err = wac.sendProto(msgProto)
	case LiveLocationMessage:
		msgProto = GetLiveLocationProto(m)
		msgInfo = getMessageInfo(msgProto)
		ch, err = wac.sendProto(msgProto)
	default:
		return "ERROR", fmt.Errorf("cannot match type %T, use message types declared in the package", msg)
	}

	if err != nil {
		return "ERROR", fmt.Errorf("could not send proto: %v", err)
	}

	select {
	case response := <-ch:
		var resp map[string]interface{}
		if err = json.Unmarshal([]byte(response), &resp); err != nil {
			return "ERROR", fmt.Errorf("error decoding sending response: %v\n", err)
		}
		if int(resp["status"].(float64)) != 200 {
			return "ERROR", fmt.Errorf("message sending responded with %d", resp["status"])
		}
		if int(resp["status"].(float64)) == 200 {
			return msgInfo.Id, nil
		}
	case <-time.After(wac.msgTimeout):
		return "ERROR", fmt.Errorf("sending message timed out")
	}

	return "ERROR", nil
}

func (wac *Conn) sendProto(p *proto.WebMessageInfo) (<-chan string, error) {
	n := binary.Node{
		Description: "action",
		Attributes: map[string]string{
			"type":  "relay",
			"epoch": strconv.Itoa(wac.msgCount),
		},
		Content: []interface{}{p},
	}
	return wac.writeBinary(n, message, ignore, p.Key.GetId())
}

func init() {
	rand.Seed(time.Now().UTC().UnixNano())
}

/*
MessageInfo contains general message information. It is part of every of every message type.
*/
type MessageInfo struct {
	Id        string
	RemoteJid string
	SenderJid string
	FromMe    bool
	Timestamp uint64
	PushName  string
	Status    MessageStatus

	Source *proto.WebMessageInfo
}

type MessageStatus int

const (
	Error       MessageStatus = 0
	Pending                   = 1
	ServerAck                 = 2
	DeliveryAck               = 3
	Read                      = 4
	Played                    = 5
)

func getMessageInfo(msg *proto.WebMessageInfo) MessageInfo {
	return MessageInfo{
		Id:        msg.GetKey().GetId(),
		RemoteJid: msg.GetKey().GetRemoteJid(),
		SenderJid: msg.GetKey().GetParticipant(),
		FromMe:    msg.GetKey().GetFromMe(),
		Timestamp: msg.GetMessageTimestamp(),
		Status:    MessageStatus(msg.GetStatus()),
		PushName:  msg.GetPushName(),
		Source:    msg,
	}
}

func getInfoProto(info *MessageInfo) *proto.WebMessageInfo {
	if info.Id == "" || len(info.Id) < 2 {
		b := make([]byte, 10)
		rand.Read(b)
		info.Id = strings.ToUpper(hex.EncodeToString(b))
	}
	if info.Timestamp == 0 {
		info.Timestamp = uint64(time.Now().Unix())
	}
	info.FromMe = true

	status := proto.WebMessageInfo_WEB_MESSAGE_INFO_STATUS(info.Status)

	return &proto.WebMessageInfo{
		Key: &proto.MessageKey{
			FromMe:    &info.FromMe,
			RemoteJid: &info.RemoteJid,
			Id:        &info.Id,
		},
		MessageTimestamp: &info.Timestamp,
		Status:           &status,
	}
}

/*
ContextInfo represents contextinfo of every message
*/
type ContextInfo struct {
	QuotedMessageID string //StanzaId
	QuotedMessage   *proto.Message
	Participant     string
	IsForwarded     bool
}

func getMessageContext(msg *proto.ContextInfo) ContextInfo {

	return ContextInfo{
		QuotedMessageID: msg.GetStanzaId(), //StanzaId
		QuotedMessage:   msg.GetQuotedMessage(),
		Participant:     msg.GetParticipant(),
		IsForwarded:     msg.GetIsForwarded(),
	}
}

func getContextInfoProto(context *ContextInfo) *proto.ContextInfo {
	if len(context.QuotedMessageID) > 0 {
		contextInfo := &proto.ContextInfo{
			StanzaId: &context.QuotedMessageID,
		}

		if &context.QuotedMessage != nil {
			contextInfo.QuotedMessage = context.QuotedMessage
			contextInfo.Participant = &context.Participant
		}

		return contextInfo
	}

	return nil
}

/*
TextMessage represents a text message.
*/
type TextMessage struct {
	Info        MessageInfo
	Text        string
	ContextInfo ContextInfo
}

func getTextMessage(msg *proto.WebMessageInfo) TextMessage {
	text := TextMessage{Info: getMessageInfo(msg)}
	if m := msg.GetMessage().GetExtendedTextMessage(); m != nil {
		text.Text = m.GetText()

		text.ContextInfo = getMessageContext(m.GetContextInfo())
	} else {
		text.Text = msg.GetMessage().GetConversation()

	}

	return text
}

func getTextProto(msg TextMessage) *proto.WebMessageInfo {
	p := getInfoProto(&msg.Info)
	contextInfo := getContextInfoProto(&msg.ContextInfo)

	if contextInfo == nil {
		p.Message = &proto.Message{
			Conversation: &msg.Text,
		}
	} else {
		p.Message = &proto.Message{
			ExtendedTextMessage: &proto.ExtendedTextMessage{
				Text:        &msg.Text,
				ContextInfo: contextInfo,
			},
		}
	}

	return p
}

/*
ImageMessage represents a image message. Unexported fields are needed for media up/downloading and media validation.
Provide a io.Reader as Content for message sending.
*/
type ImageMessage struct {
	Info          MessageInfo
	Caption       string
	Thumbnail     []byte
	Type          string
	Content       io.Reader
	url           string
	mediaKey      []byte
	fileEncSha256 []byte
	fileSha256    []byte
	fileLength    uint64
	ContextInfo   ContextInfo
}

func getImageMessage(msg *proto.WebMessageInfo) ImageMessage {
	image := msg.GetMessage().GetImageMessage()

	imageMessage := ImageMessage{
		Info:          getMessageInfo(msg),
		Caption:       image.GetCaption(),
		Thumbnail:     image.GetJpegThumbnail(),
		url:           image.GetUrl(),
		mediaKey:      image.GetMediaKey(),
		Type:          image.GetMimetype(),
		fileEncSha256: image.GetFileEncSha256(),
		fileSha256:    image.GetFileSha256(),
		fileLength:    image.GetFileLength(),
		ContextInfo:   getMessageContext(image.GetContextInfo()),
	}

	return imageMessage
}

func getImageProto(msg ImageMessage) *proto.WebMessageInfo {
	p := getInfoProto(&msg.Info)
	contextInfo := getContextInfoProto(&msg.ContextInfo)

	p.Message = &proto.Message{
		ImageMessage: &proto.ImageMessage{
			Caption:       &msg.Caption,
			JpegThumbnail: msg.Thumbnail,
			Url:           &msg.url,
			MediaKey:      msg.mediaKey,
			Mimetype:      &msg.Type,
			FileEncSha256: msg.fileEncSha256,
			FileSha256:    msg.fileSha256,
			FileLength:    &msg.fileLength,
			ContextInfo:   contextInfo,
		},
	}
	return p
}

/*
Download is the function to retrieve media data. The media gets downloaded, validated and returned.
*/
func (m *ImageMessage) Download() ([]byte, error) {
	return Download(m.url, m.mediaKey, MediaImage, int(m.fileLength))
}

/*
VideoMessage represents a video message. Unexported fields are needed for media up/downloading and media validation.
Provide a io.Reader as Content for message sending.
*/
type VideoMessage struct {
	Info          MessageInfo
	Caption       string
	Thumbnail     []byte
	Length        uint32
	Type          string
	Content       io.Reader
	GifPlayback   bool
	url           string
	mediaKey      []byte
	fileEncSha256 []byte
	fileSha256    []byte
	fileLength    uint64
	ContextInfo   ContextInfo
}

func getVideoMessage(msg *proto.WebMessageInfo) VideoMessage {
	vid := msg.GetMessage().GetVideoMessage()

	videoMessage := VideoMessage{
		Info:          getMessageInfo(msg),
		Caption:       vid.GetCaption(),
		Thumbnail:     vid.GetJpegThumbnail(),
		GifPlayback:   vid.GetGifPlayback(),
		url:           vid.GetUrl(),
		mediaKey:      vid.GetMediaKey(),
		Length:        vid.GetSeconds(),
		Type:          vid.GetMimetype(),
		fileEncSha256: vid.GetFileEncSha256(),
		fileSha256:    vid.GetFileSha256(),
		fileLength:    vid.GetFileLength(),
		ContextInfo:   getMessageContext(vid.GetContextInfo()),
	}

	return videoMessage
}

func getVideoProto(msg VideoMessage) *proto.WebMessageInfo {
	p := getInfoProto(&msg.Info)
	contextInfo := getContextInfoProto(&msg.ContextInfo)

	p.Message = &proto.Message{
		VideoMessage: &proto.VideoMessage{
			Caption:       &msg.Caption,
			JpegThumbnail: msg.Thumbnail,
			Url:           &msg.url,
			GifPlayback:   &msg.GifPlayback,
			MediaKey:      msg.mediaKey,
			Seconds:       &msg.Length,
			FileEncSha256: msg.fileEncSha256,
			FileSha256:    msg.fileSha256,
			FileLength:    &msg.fileLength,
			Mimetype:      &msg.Type,
			ContextInfo:   contextInfo,
		},
	}
	return p
}

/*
Download is the function to retrieve media data. The media gets downloaded, validated and returned.
*/
func (m *VideoMessage) Download() ([]byte, error) {
	return Download(m.url, m.mediaKey, MediaVideo, int(m.fileLength))
}

/*
AudioMessage represents a audio message. Unexported fields are needed for media up/downloading and media validation.
Provide a io.Reader as Content for message sending.
*/
type AudioMessage struct {
	Info          MessageInfo
	Length        uint32
	Type          string
	Content       io.Reader
	Ptt           bool
	url           string
	mediaKey      []byte
	fileEncSha256 []byte
	fileSha256    []byte
	fileLength    uint64
	ContextInfo   ContextInfo
}

func getAudioMessage(msg *proto.WebMessageInfo) AudioMessage {
	aud := msg.GetMessage().GetAudioMessage()

	audioMessage := AudioMessage{
		Info:          getMessageInfo(msg),
		url:           aud.GetUrl(),
		mediaKey:      aud.GetMediaKey(),
		Length:        aud.GetSeconds(),
		Type:          aud.GetMimetype(),
		fileEncSha256: aud.GetFileEncSha256(),
		fileSha256:    aud.GetFileSha256(),
		fileLength:    aud.GetFileLength(),
		ContextInfo:   getMessageContext(aud.GetContextInfo()),
	}

	return audioMessage
}

func getAudioProto(msg AudioMessage) *proto.WebMessageInfo {
	p := getInfoProto(&msg.Info)
	contextInfo := getContextInfoProto(&msg.ContextInfo)
	p.Message = &proto.Message{
		AudioMessage: &proto.AudioMessage{
			Url:           &msg.url,
			MediaKey:      msg.mediaKey,
			Seconds:       &msg.Length,
			FileEncSha256: msg.fileEncSha256,
			FileSha256:    msg.fileSha256,
			FileLength:    &msg.fileLength,
			Mimetype:      &msg.Type,
			ContextInfo:   contextInfo,
			Ptt:           &msg.Ptt,
		},
	}
	return p
}

/*
Download is the function to retrieve media data. The media gets downloaded, validated and returned.
*/
func (m *AudioMessage) Download() ([]byte, error) {
	return Download(m.url, m.mediaKey, MediaAudio, int(m.fileLength))
}

/*
DocumentMessage represents a document message. Unexported fields are needed for media up/downloading and media
validation. Provide a io.Reader as Content for message sending.
*/
type DocumentMessage struct {
	Info          MessageInfo
	Title         string
	PageCount     uint32
	Type          string
	FileName      string
	Thumbnail     []byte
	Content       io.Reader
	url           string
	mediaKey      []byte
	fileEncSha256 []byte
	fileSha256    []byte
	fileLength    uint64
	ContextInfo   ContextInfo
}

func getDocumentMessage(msg *proto.WebMessageInfo) DocumentMessage {
	doc := msg.GetMessage().GetDocumentMessage()

	documentMessage := DocumentMessage{
		Info:          getMessageInfo(msg),
		Title:         doc.GetTitle(),
		PageCount:     doc.GetPageCount(),
		Type:          doc.GetMimetype(),
		FileName:      doc.GetFileName(),
		Thumbnail:     doc.GetJpegThumbnail(),
		url:           doc.GetUrl(),
		mediaKey:      doc.GetMediaKey(),
		fileEncSha256: doc.GetFileEncSha256(),
		fileSha256:    doc.GetFileSha256(),
		fileLength:    doc.GetFileLength(),
		ContextInfo:   getMessageContext(doc.GetContextInfo()),
	}

	return documentMessage
}

func getDocumentProto(msg DocumentMessage) *proto.WebMessageInfo {
	p := getInfoProto(&msg.Info)
	contextInfo := getContextInfoProto(&msg.ContextInfo)
	p.Message = &proto.Message{
		DocumentMessage: &proto.DocumentMessage{
			JpegThumbnail: msg.Thumbnail,
			Url:           &msg.url,
			MediaKey:      msg.mediaKey,
			FileEncSha256: msg.fileEncSha256,
			FileSha256:    msg.fileSha256,
			FileLength:    &msg.fileLength,
			PageCount:     &msg.PageCount,
			Title:         &msg.Title,
			Mimetype:      &msg.Type,
			ContextInfo:   contextInfo,
		},
	}
	return p
}

/*
Download is the function to retrieve media data. The media gets downloaded, validated and returned.
*/
func (m *DocumentMessage) Download() ([]byte, error) {
	return Download(m.url, m.mediaKey, MediaDocument, int(m.fileLength))
}

/*
LocationMessage represents a location message
*/
type LocationMessage struct {
	Info             MessageInfo
	DegreesLatitude  float64
	DegreesLongitude float64
	Name             string
	Address          string
	Url              string
	JpegThumbnail    []byte
	ContextInfo      ContextInfo
}

func GetLocationMessage(msg *proto.WebMessageInfo) LocationMessage {
	loc := msg.GetMessage().GetLocationMessage()

	locationMessage := LocationMessage{
		Info:             getMessageInfo(msg),
		DegreesLatitude:  loc.GetDegreesLatitude(),
		DegreesLongitude: loc.GetDegreesLongitude(),
		Name:             loc.GetName(),
		Address:          loc.GetAddress(),
		Url:              loc.GetUrl(),
		JpegThumbnail:    loc.GetJpegThumbnail(),
		ContextInfo:      getMessageContext(loc.GetContextInfo()),
	}

	return locationMessage
}

func GetLocationProto(msg LocationMessage) *proto.WebMessageInfo {
	p := getInfoProto(&msg.Info)
	contextInfo := getContextInfoProto(&msg.ContextInfo)

	p.Message = &proto.Message{
		LocationMessage: &proto.LocationMessage{
			DegreesLatitude:  &msg.DegreesLatitude,
			DegreesLongitude: &msg.DegreesLongitude,
			Name:             &msg.Name,
			Address:          &msg.Address,
			Url:              &msg.Url,
			JpegThumbnail:    msg.JpegThumbnail,
			ContextInfo:      contextInfo,
		},
	}
	return p
}

/*
LiveLocationMessage represents a live location message
*/
type LiveLocationMessage struct {
	Info                              MessageInfo
	DegreesLatitude                   float64
	DegreesLongitude                  float64
	AccuracyInMeters                  uint32
	SpeedInMps                        float32
	DegreesClockwiseFromMagneticNorth uint32
	Caption                           string
	SequenceNumber                    int64
	JpegThumbnail                     []byte
	ContextInfo                       ContextInfo
}

func GetLiveLocationMessage(msg *proto.WebMessageInfo) LiveLocationMessage {
	loc := msg.GetMessage().GetLiveLocationMessage()

	liveLocationMessage := LiveLocationMessage{
		Info:                              getMessageInfo(msg),
		DegreesLatitude:                   loc.GetDegreesLatitude(),
		DegreesLongitude:                  loc.GetDegreesLongitude(),
		AccuracyInMeters:                  loc.GetAccuracyInMeters(),
		SpeedInMps:                        loc.GetSpeedInMps(),
		DegreesClockwiseFromMagneticNorth: loc.GetDegreesClockwiseFromMagneticNorth(),
		Caption:                           loc.GetCaption(),
		SequenceNumber:                    loc.GetSequenceNumber(),
		JpegThumbnail:                     loc.GetJpegThumbnail(),
		ContextInfo:                       getMessageContext(loc.GetContextInfo()),
	}

	return liveLocationMessage
}

func GetLiveLocationProto(msg LiveLocationMessage) *proto.WebMessageInfo {
	p := getInfoProto(&msg.Info)
	contextInfo := getContextInfoProto(&msg.ContextInfo)
	p.Message = &proto.Message{
		LiveLocationMessage: &proto.LiveLocationMessage{
			DegreesLatitude:                   &msg.DegreesLatitude,
			DegreesLongitude:                  &msg.DegreesLongitude,
			AccuracyInMeters:                  &msg.AccuracyInMeters,
			SpeedInMps:                        &msg.SpeedInMps,
			DegreesClockwiseFromMagneticNorth: &msg.DegreesClockwiseFromMagneticNorth,
			Caption:                           &msg.Caption,
			SequenceNumber:                    &msg.SequenceNumber,
			JpegThumbnail:                     msg.JpegThumbnail,
			ContextInfo:                       contextInfo,
		},
	}
	return p
}

/*
StickerMessage represents a sticker message.
*/
type StickerMessage struct {
	Info MessageInfo

	Type          string
	Content       io.Reader
	url           string
	mediaKey      []byte
	fileEncSha256 []byte
	fileSha256    []byte
	fileLength    uint64

	ContextInfo ContextInfo
}

func getStickerMessage(msg *proto.WebMessageInfo) StickerMessage {
	sticker := msg.GetMessage().GetStickerMessage()

	StickerMessage := StickerMessage{
		Info:          getMessageInfo(msg),
		url:           sticker.GetUrl(),
		mediaKey:      sticker.GetMediaKey(),
		Type:          sticker.GetMimetype(),
		fileEncSha256: sticker.GetFileEncSha256(),
		fileSha256:    sticker.GetFileSha256(),
		fileLength:    sticker.GetFileLength(),
		ContextInfo:   getMessageContext(sticker.GetContextInfo()),
	}

	return StickerMessage
}

/*
<<<<<<< HEAD
ContactMessage represents a contact message.
*/
type ContactMessage struct {
	Info MessageInfo

	DisplayName string
	Vcard       string

	ContextInfo ContextInfo
}

func getContactMessage(msg *proto.WebMessageInfo) ContactMessage {
	contact := msg.GetMessage().GetContactMessage()

	ContactMessage := ContactMessage{
		Info: getMessageInfo(msg),

		DisplayName: contact.GetDisplayName(),
		Vcard:       contact.GetVcard(),

		ContextInfo: getMessageContext(contact.GetContextInfo()),
	}

	return ContactMessage
}

func ParseProtoMessage(msg *proto.WebMessageInfo) interface{} {
=======
Download is the function to retrieve Sticker media data. The media gets downloaded, validated and returned.
*/
func (m *StickerMessage) Download() ([]byte, error) {
	return Download(m.url, m.mediaKey, MediaImage, int(m.fileLength))
}
>>>>>>> d7754af4

func ParseProtoMessage(msg *proto.WebMessageInfo) interface{} {

	switch {

	case msg.GetMessage().GetAudioMessage() != nil:
		return getAudioMessage(msg)

	case msg.GetMessage().GetImageMessage() != nil:
		return getImageMessage(msg)

	case msg.GetMessage().GetVideoMessage() != nil:
		return getVideoMessage(msg)

	case msg.GetMessage().GetDocumentMessage() != nil:
		return getDocumentMessage(msg)

	case msg.GetMessage().GetConversation() != "":
		return getTextMessage(msg)

	case msg.GetMessage().GetExtendedTextMessage() != nil:
		return getTextMessage(msg)

	case msg.GetMessage().GetLocationMessage() != nil:
		return GetLocationMessage(msg)

	case msg.GetMessage().GetLiveLocationMessage() != nil:
		return GetLiveLocationMessage(msg)

	case msg.GetMessage().GetStickerMessage() != nil:
		return getStickerMessage(msg)

	case msg.GetMessage().GetContactMessage() != nil:
		return getContactMessage(msg)

	default:
		//cannot match message

	}

	return nil
}<|MERGE_RESOLUTION|>--- conflicted
+++ resolved
@@ -664,8 +664,11 @@
 	return StickerMessage
 }
 
-/*
-<<<<<<< HEAD
+func (m *StickerMessage) Download() ([]byte, error) {
+	return Download(m.url, m.mediaKey, MediaImage, int(m.fileLength))
+}
+
+/*
 ContactMessage represents a contact message.
 */
 type ContactMessage struct {
@@ -693,15 +696,6 @@
 }
 
 func ParseProtoMessage(msg *proto.WebMessageInfo) interface{} {
-=======
-Download is the function to retrieve Sticker media data. The media gets downloaded, validated and returned.
-*/
-func (m *StickerMessage) Download() ([]byte, error) {
-	return Download(m.url, m.mediaKey, MediaImage, int(m.fileLength))
-}
->>>>>>> d7754af4
-
-func ParseProtoMessage(msg *proto.WebMessageInfo) interface{} {
 
 	switch {
 
