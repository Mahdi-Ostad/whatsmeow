// Copyright (c) 2021 Tulir Asokan
//
// This Source Code Form is subject to the terms of the Mozilla Public
// License, v. 2.0. If a copy of the MPL was not distributed with this
// file, You can obtain one at http://mozilla.org/MPL/2.0/.

package whatsmeow

import (
	"bytes"
	"compress/zlib"
	"context"
	"encoding/hex"
	"errors"
	"fmt"
	"io"
	"runtime/debug"
	"time"

	"go.mau.fi/libsignal/groups"
	"go.mau.fi/libsignal/protocol"
	"go.mau.fi/libsignal/session"
	"go.mau.fi/libsignal/signalerror"
	"go.mau.fi/util/random"
	"google.golang.org/protobuf/proto"

	"go.mau.fi/whatsmeow/appstate"
	waBinary "go.mau.fi/whatsmeow/binary"
	"go.mau.fi/whatsmeow/proto/waE2E"
	"go.mau.fi/whatsmeow/proto/waHistorySync"
	"go.mau.fi/whatsmeow/proto/waWeb"
	"go.mau.fi/whatsmeow/store"
	"go.mau.fi/whatsmeow/types"
	"go.mau.fi/whatsmeow/types/events"
)

var pbSerializer = store.SignalProtobufSerializer

func (cli *Client) handleEncryptedMessage(node *waBinary.Node) {
	info, err := cli.parseMessageInfo(node)
	if err != nil {
		cli.Log.Warnf("Failed to parse message: %v", err)
	} else {
		if info.Chat.Server == types.DefaultUserServer {
			err = cli.Store.PrekeysCache.PutMessageNode(info.Chat.User, nil, node)
		} else {
			err = cli.Store.PrekeysCache.PutMessageNode(info.Sender.User, &info.Chat.User, node)
		}
		if err != nil {
			cli.Log.Errorf("Failed to insert message node: %v", err)
		}
		// if info.VerifiedName != nil && len(info.VerifiedName.Details.GetVerifiedName()) > 0 {
		// 	go cli.updateBusinessName(info.Sender, info, info.VerifiedName.Details.GetVerifiedName())
		// }
		// if len(info.PushName) > 0 && info.PushName != "-" {
		// 	go cli.updatePushName(info.Sender, info, info.PushName)
		// }
		// if info.Sender.Server == types.NewsletterServer {
		// 	cli.handlePlaintextMessage(info, node)
		// 	} else {
		// cli.decryptMessages(info, node)
		// 	}
		defer cli.maybeDeferredAck(node)()
	}
}

func (cli *Client) ManualHandleEncryptedMessage(node *waBinary.Node) {
	info, err := cli.parseMessageInfo(node)
	if err != nil {
		cli.Log.Warnf("Failed to parse message: %v", err)
	} else {
		if !info.SenderAlt.IsEmpty() {
			cli.StoreLIDPNMapping(context.TODO(), info.SenderAlt, info.Sender)
		} else if !info.RecipientAlt.IsEmpty() {
			cli.StoreLIDPNMapping(context.TODO(), info.RecipientAlt, info.Chat)
		}
		if info.VerifiedName != nil && len(info.VerifiedName.Details.GetVerifiedName()) > 0 {
			go cli.updateBusinessName(info.Sender, info, info.VerifiedName.Details.GetVerifiedName())
		}
		if len(info.PushName) > 0 && info.PushName != "-" {
			go cli.updatePushName(info.Sender, info, info.PushName)
		}
		if info.Sender.Server == types.NewsletterServer {
			cli.handlePlaintextMessage(info, node)
		} else {
			cli.decryptMessages(info, node)
		}
	}
}

func (cli *Client) parseMessageSource(node *waBinary.Node, requireParticipant bool) (source types.MessageSource, err error) {
	clientID := cli.getOwnID()
	clientLID := cli.Store.GetLID()
	if clientID.IsEmpty() {
		err = ErrNotLoggedIn
		return
	}
	ag := node.AttrGetter()
	from := ag.JID("from")
	source.AddressingMode = types.AddressingMode(ag.OptionalString("addressing_mode"))
	if from.Server == types.GroupServer || from.Server == types.BroadcastServer {
		source.IsGroup = true
		source.Chat = from
		if requireParticipant {
			source.Sender = ag.JID("participant")
		} else {
			source.Sender = ag.OptionalJIDOrEmpty("participant")
		}
		if source.AddressingMode == types.AddressingModeLID {
			source.SenderAlt = ag.OptionalJIDOrEmpty("participant_pn")
		} else {
			source.SenderAlt = ag.OptionalJIDOrEmpty("participant_lid")
		}
		if source.Sender.User == clientID.User || source.Sender.User == clientLID.User {
			source.IsFromMe = true
		}
		if from.Server == types.BroadcastServer {
			source.BroadcastListOwner = ag.OptionalJIDOrEmpty("recipient")
		}
	} else if from.Server == types.NewsletterServer {
		source.Chat = from
		source.Sender = from
		// TODO IsFromMe?
	} else if from.User == clientID.User || from.User == clientLID.User {
		source.IsFromMe = true
		source.Sender = from
		recipient := ag.OptionalJID("recipient")
		if recipient != nil {
			source.Chat = *recipient
		} else {
			source.Chat = from.ToNonAD()
		}
		if source.AddressingMode == types.AddressingModeLID {
			source.RecipientAlt = ag.OptionalJIDOrEmpty("peer_recipient_pn") // existence of this field is not confirmed
		} else {
			source.RecipientAlt = ag.OptionalJIDOrEmpty("peer_recipient_lid")
		}
	} else if from.IsBot() {
		source.Sender = from
		meta := node.GetChildByTag("meta")
		ag = meta.AttrGetter()
		targetChatJID := ag.OptionalJID("target_chat_jid")
		if targetChatJID != nil {
			source.Chat = targetChatJID.ToNonAD()
		} else {
			source.Chat = from
		}
	} else {
		source.Chat = from.ToNonAD()
		source.Sender = from
		if source.AddressingMode == types.AddressingModeLID {
			source.SenderAlt = ag.OptionalJIDOrEmpty("sender_pn")
		} else {
			source.SenderAlt = ag.OptionalJIDOrEmpty("sender_lid")
		}
	}
	err = ag.Error()
	return
}

func (cli *Client) parseMsgBotInfo(node waBinary.Node) (botInfo types.MsgBotInfo, err error) {
	botNode := node.GetChildByTag("bot")

	ag := botNode.AttrGetter()
	botInfo.EditType = types.BotEditType(ag.String("edit"))
	if botInfo.EditType == types.EditTypeInner || botInfo.EditType == types.EditTypeLast {
		botInfo.EditTargetID = types.MessageID(ag.String("edit_target_id"))
		botInfo.EditSenderTimestampMS = ag.UnixMilli("sender_timestamp_ms")
	}
	err = ag.Error()
	return
}

func (cli *Client) parseMsgMetaInfo(node waBinary.Node) (metaInfo types.MsgMetaInfo, err error) {
	metaNode := node.GetChildByTag("meta")

	ag := metaNode.AttrGetter()
	metaInfo.TargetID = types.MessageID(ag.OptionalString("target_id"))
	metaInfo.TargetSender = ag.OptionalJIDOrEmpty("target_sender_jid")
	deprecatedLIDSession, ok := ag.GetBool("lid_session", false)
	if ok {
		metaInfo.DeprecatedLIDSession = &deprecatedLIDSession
	}
	metaInfo.ThreadMessageID = types.MessageID(ag.OptionalString("thread_message_id"))
	metaInfo.ThreadMessageSenderJID = ag.OptionalJIDOrEmpty("thread_message_sender_jid")
	err = ag.Error()
	return
}

func (cli *Client) parseMessageInfo(node *waBinary.Node) (*types.MessageInfo, error) {
	var info types.MessageInfo
	var err error
	info.MessageSource, err = cli.parseMessageSource(node, true)
	if err != nil {
		return nil, err
	}
	ag := node.AttrGetter()
	info.ID = types.MessageID(ag.String("id"))
	info.ServerID = types.MessageServerID(ag.OptionalInt("server_id"))
	info.Timestamp = ag.UnixTime("t")
	info.PushName = ag.OptionalString("notify")
	info.Category = ag.OptionalString("category")
	info.Type = ag.OptionalString("type")
	info.Edit = types.EditAttribute(ag.OptionalString("edit"))
	if !ag.OK() {
		return nil, ag.Error()
	}

	for _, child := range node.GetChildren() {
		switch child.Tag {
		case "multicast":
			info.Multicast = true
		case "verified_name":
			info.VerifiedName, err = parseVerifiedNameContent(child)
			if err != nil {
				cli.Log.Warnf("Failed to parse verified_name node in %s: %v", info.ID, err)
			}
		case "bot":
			info.MsgBotInfo, err = cli.parseMsgBotInfo(child)
			if err != nil {
				cli.Log.Warnf("Failed to parse <bot> node in %s: %v", info.ID, err)
			}
		case "meta":
			info.MsgMetaInfo, err = cli.parseMsgMetaInfo(child)
			if err != nil {
				cli.Log.Warnf("Failed to parse <meta> node in %s: %v", info.ID, err)
			}
		case "franking":
			// TODO
		case "trace":
			// TODO
		default:
			if mediaType, ok := child.AttrGetter().GetString("mediatype", false); ok {
				info.MediaType = mediaType
			}
		}
	}

	return &info, nil
}

func (cli *Client) ManualParseMessageInfo(node *waBinary.Node) (*types.MessageInfo, error) {
	var info types.MessageInfo
	var err error
	info.MessageSource, err = cli.parseMessageSource(node, true)
	if err != nil {
		return nil, err
	}
	ag := node.AttrGetter()
	info.ID = types.MessageID(ag.String("id"))
	info.ServerID = types.MessageServerID(ag.OptionalInt("server_id"))
	info.Timestamp = ag.UnixTime("t")
	info.PushName = ag.OptionalString("notify")
	info.Category = ag.OptionalString("category")
	info.Type = ag.OptionalString("type")
	info.Edit = types.EditAttribute(ag.OptionalString("edit"))
	if !ag.OK() {
		return nil, ag.Error()
	}

	for _, child := range node.GetChildren() {
		switch child.Tag {
		case "multicast":
			info.Multicast = true
		case "verified_name":
			info.VerifiedName, err = parseVerifiedNameContent(child)
			if err != nil {
				cli.Log.Warnf("Failed to parse verified_name node in %s: %v", info.ID, err)
			}
		case "bot":
			info.MsgBotInfo, err = cli.parseMsgBotInfo(child)
			if err != nil {
				cli.Log.Warnf("Failed to parse <bot> node in %s: %v", info.ID, err)
			}
		case "meta":
			// TODO parse non-bot metadata too
			info.MsgMetaInfo, _ = cli.parseMsgMetaInfo(child)
		case "franking":
			// TODO
		case "trace":
			// TODO
		default:
			if mediaType, ok := child.AttrGetter().GetString("mediatype", false); ok {
				info.MediaType = mediaType
			}
		}
	}

	return &info, nil
}

func (cli *Client) handlePlaintextMessage(info *types.MessageInfo, node *waBinary.Node) {
	// TODO edits have an additional <meta msg_edit_t="1696321271735" original_msg_t="1696321248"/> node
	plaintext, ok := node.GetOptionalChildByTag("plaintext")
	if !ok {
		// 3:
		return
	}
	plaintextBody, ok := plaintext.Content.([]byte)
	if !ok {
		cli.Log.Warnf("Plaintext message from %s doesn't have byte content", info.SourceString())
		return
	}

	var msg waE2E.Message
	err := proto.Unmarshal(plaintextBody, &msg)
	if err != nil {
		cli.Log.Warnf("Error unmarshaling plaintext message from %s: %v", info.SourceString(), err)
		return
	}
	cli.storeMessageSecret(info, &msg)
	evt := &events.Message{
		Info:       *info,
		RawMessage: &msg,
	}
	meta, ok := node.GetOptionalChildByTag("meta")
	if ok {
		evt.NewsletterMeta = &events.NewsletterMessageMeta{
			EditTS:     meta.AttrGetter().UnixMilli("msg_edit_t"),
			OriginalTS: meta.AttrGetter().UnixTime("original_msg_t"),
		}
	}
	cli.dispatchEvent(evt.UnwrapRaw())
}

<<<<<<< HEAD
type timeStamping struct {
	duration time.Duration
	tag      string
	section  int
=======
func (cli *Client) migrateSessionStore(pn, lid types.JID) {
	err := cli.Store.Sessions.MigratePNToLID(context.TODO(), pn, lid)
	if err != nil {
		cli.Log.Errorf("Failed to migrate signal store from %s to %s: %v", pn, lid, err)
	}
>>>>>>> ef4d2bd3
}

func (cli *Client) decryptMessages(info *types.MessageInfo, node *waBinary.Node) {
	unavailableNode, ok := node.GetOptionalChildByTag("unavailable")
	if ok && len(node.GetChildrenByTag("enc")) == 0 {
		uType := events.UnavailableType(unavailableNode.AttrGetter().String("type"))
		cli.Log.Warnf("Unavailable message %s from %s (type: %q)", info.ID, info.SourceString(), uType)
		go cli.delayedRequestMessageFromPhone(info)
		cli.dispatchEvent(&events.UndecryptableMessage{Info: *info, IsUnavailable: true, UnavailableType: uType})
		return
	}

	children := node.GetChildren()
	cli.Log.Debugf("Decrypting message from %s", info.SourceString())
	handled := false
	containsDirectMsg := false
<<<<<<< HEAD
	durations := []timeStamping{}
	var start time.Time
=======
	senderEncryptionJID := info.Sender
	if info.Sender.Server == types.DefaultUserServer && !info.Sender.IsBot() {
		if info.SenderAlt.Server == types.HiddenUserServer {
			senderEncryptionJID = info.SenderAlt
			cli.migrateSessionStore(info.Sender, info.SenderAlt)
		} else if lid, err := cli.Store.LIDs.GetLIDForPN(context.TODO(), info.Sender); err != nil {
			cli.Log.Errorf("Failed to get LID for %s: %v", info.Sender, err)
		} else if !lid.IsEmpty() {
			cli.migrateSessionStore(info.Sender, lid)
			senderEncryptionJID = lid
			info.SenderAlt = lid
		} else {
			cli.Log.Warnf("No LID found for %s", info.Sender)
		}
	}
>>>>>>> ef4d2bd3
	for _, child := range children {
		if child.Tag != "enc" {
			continue
		}
		ag := child.AttrGetter()
		encType, ok := ag.GetString("type", false)
		if !ok {
			continue
		}
		var decrypted []byte
		var err error
		if encType == "pkmsg" || encType == "msg" {
<<<<<<< HEAD
			//Section 1
			start = time.Now()
			decrypted, err = cli.decryptDM(&child, info.Sender, encType == "pkmsg")
=======
			decrypted, err = cli.decryptDM(&child, senderEncryptionJID, encType == "pkmsg")
>>>>>>> ef4d2bd3
			containsDirectMsg = true
			durations = append(durations, timeStamping{time.Since(start), encType, 1})
		} else if info.IsGroup && encType == "skmsg" {
<<<<<<< HEAD
			//Section 2
			start = time.Now()
			decrypted, err = cli.decryptGroupMsg(&child, info.Sender, info.Chat)
			durations = append(durations, timeStamping{time.Since(start), child.Tag, 2})
=======
			decrypted, err = cli.decryptGroupMsg(&child, senderEncryptionJID, info.Chat)
>>>>>>> ef4d2bd3
		} else if encType == "msmsg" && info.Sender.IsBot() {
			start = time.Now()
			targetSenderJID := info.MsgMetaInfo.TargetSender
			messageSecretSenderJID := targetSenderJID
			if targetSenderJID.User == "" {
				if info.Sender.Server == types.BotServer {
					targetSenderJID = cli.Store.GetLID()
				} else {
					targetSenderJID = cli.getOwnID()
				}
				messageSecretSenderJID = cli.getOwnID()
			}
			var decryptMessageID string
			if info.MsgBotInfo.EditType == types.EditTypeInner || info.MsgBotInfo.EditType == types.EditTypeLast {
				decryptMessageID = info.MsgBotInfo.EditTargetID
			} else {
				decryptMessageID = info.ID
			}
			var msMsg waE2E.MessageSecretMessage
			var messageSecret []byte
			if messageSecret, err = cli.Store.MsgSecrets.GetMessageSecret(info.Chat, messageSecretSenderJID, info.MsgMetaInfo.TargetID); err != nil {
				err = fmt.Errorf("failed to get message secret for %s: %v", info.MsgMetaInfo.TargetID, err)
			} else if messageSecret == nil {
				err = fmt.Errorf("message secret for %s not found", info.MsgMetaInfo.TargetID)
			} else if err = proto.Unmarshal(child.Content.([]byte), &msMsg); err != nil {
				err = fmt.Errorf("failed to unmarshal MessageSecretMessage protobuf: %v", err)
			} else {
				decrypted, err = cli.decryptBotMessage(messageSecret, &msMsg, decryptMessageID, targetSenderJID, info)
			}
		} else {
			cli.Log.Warnf("Unhandled encrypted message (type %s) from %s", encType, info.SourceString())
			continue
		}

		if err != nil {
			cli.Log.Warnf("Error decrypting message from %s: %v", info.SourceString(), err)
			isUnavailable := encType == "skmsg" && !containsDirectMsg && errors.Is(err, signalerror.ErrNoSenderKeyForUser)
			// TODO figure out why @bot messages fail to decrypt
			if info.Chat.Server != types.BotServer && encType != "msmsg" {
				go cli.sendRetryReceipt(node, info, isUnavailable)
			}
			cli.dispatchEvent(&events.UndecryptableMessage{
				Info:            *info,
				IsUnavailable:   isUnavailable,
				DecryptFailMode: events.DecryptFailMode(ag.OptionalString("decrypt-fail")),
			})
			return
		}
		//Section 4
		start = time.Now()
		retryCount := ag.OptionalInt("count")
		cli.cancelDelayedRequestFromPhone(info.ID)
		durations = append(durations, timeStamping{time.Since(start), child.Tag, 4})
		var msg waE2E.Message
		switch ag.Int("v") {
		case 2:
			//Section 5
			start = time.Now()
			err = proto.Unmarshal(decrypted, &msg)
			if err != nil {
				cli.Log.Warnf("Error unmarshaling decrypted message from %s: %v", info.SourceString(), err)
				continue
			}
			cli.handleDecryptedMessage(info, &msg, retryCount)
			handled = true
			durations = append(durations, timeStamping{time.Since(start), child.Tag, 5})
		case 3:
			start = time.Now()
			//Section 6
			handled = cli.handleDecryptedArmadillo(info, decrypted, retryCount)
			durations = append(durations, timeStamping{time.Since(start), child.Tag, 6})
		default:
			cli.Log.Warnf("Unknown version %d in decrypted message from %s", ag.Int("v"), info.SourceString())
		}
	}
	if handled {
		go cli.sendMessageReceipt(info)
	}
	str, total := getValue(durations)
	cli.Log.Infof(fmt.Sprintf("Decrypted message from %s: %s - Total Time: %s", info.ID, str, total.String()))
}

func getValue(durations []timeStamping) (string, time.Duration) {
	res := ""
	total := time.Duration(0)
	for _, duration := range durations {
		total += duration.duration
		if duration.duration < time.Second {
			continue
		}
		res += fmt.Sprintf("Section %d (%s): %s, ", duration.section, duration.tag, duration.duration.String())
	}
	return res, total
}

func (cli *Client) clearUntrustedIdentity(target types.JID) {
	err := cli.Store.Identities.DeleteIdentity(target.SignalAddress().String())
	if err != nil {
		cli.Log.Warnf("Failed to delete untrusted identity of %s from store: %v", target, err)
	}
	err = cli.Store.Sessions.DeleteSession(target.SignalAddress().String())
	if err != nil {
		cli.Log.Warnf("Failed to delete session with %s (untrusted identity) from store: %v", target, err)
	}
	cli.dispatchEvent(&events.IdentityChange{JID: target, Timestamp: time.Now(), Implicit: true})
}

func (cli *Client) decryptDM(child *waBinary.Node, from types.JID, isPreKey bool) ([]byte, error) {
	content, ok := child.Content.([]byte)
	if !ok {
		return nil, fmt.Errorf("message content is not a byte slice")
	}

	builder := session.NewBuilderFromSignal(cli.Store, from.SignalAddress(), pbSerializer)
	cipher := session.NewCipher(builder, from.SignalAddress())
	var plaintext []byte
	if isPreKey {
		preKeyMsg, err := protocol.NewPreKeySignalMessageFromBytes(content, pbSerializer.PreKeySignalMessage, pbSerializer.SignalMessage)
		if err != nil {
			return nil, fmt.Errorf("failed to parse prekey message: %w", err)
		}
		plaintext, _, err = cipher.DecryptMessageReturnKey(preKeyMsg)
		if cli.AutoTrustIdentity && errors.Is(err, signalerror.ErrUntrustedIdentity) {
			cli.Log.Warnf("Got %v error while trying to decrypt prekey message from %s, clearing stored identity and retrying", err, from)
			cli.clearUntrustedIdentity(from)
			plaintext, _, err = cipher.DecryptMessageReturnKey(preKeyMsg)
		}
		if err != nil {
			return nil, fmt.Errorf("failed to decrypt prekey message: %w", err)
		}
	} else {
		msg, err := protocol.NewSignalMessageFromBytes(content, pbSerializer.SignalMessage)
		if err != nil {
			return nil, fmt.Errorf("failed to parse normal message: %w", err)
		}
		plaintext, err = cipher.Decrypt(msg)
		if err != nil {
			return nil, fmt.Errorf("failed to decrypt normal message: %w", err)
		}
	}
	if child.AttrGetter().Int("v") == 3 {
		return plaintext, nil
	}
	return unpadMessage(plaintext)
}

func (cli *Client) decryptGroupMsg(child *waBinary.Node, from types.JID, chat types.JID) ([]byte, error) {
	content, ok := child.Content.([]byte)
	if !ok {
		return nil, fmt.Errorf("message content is not a byte slice")
	}

	senderKeyName := protocol.NewSenderKeyName(chat.String(), from.SignalAddress())
	builder := groups.NewGroupSessionBuilder(cli.Store, pbSerializer)
	cipher := groups.NewGroupCipher(builder, senderKeyName, cli.Store)
	msg, err := protocol.NewSenderKeyMessageFromBytes(content, pbSerializer.SenderKeyMessage)
	if err != nil {
		return nil, fmt.Errorf("failed to parse group message: %w", err)
	}
	plaintext, err := cipher.Decrypt(msg)
	if err != nil {
		return nil, fmt.Errorf("failed to decrypt group message: %w", err)
	}
	if child.AttrGetter().Int("v") == 3 {
		return plaintext, nil
	}
	return unpadMessage(plaintext)
}

const checkPadding = true

func isValidPadding(plaintext []byte) bool {
	lastByte := plaintext[len(plaintext)-1]
	expectedPadding := bytes.Repeat([]byte{lastByte}, int(lastByte))
	return bytes.HasSuffix(plaintext, expectedPadding)
}

func unpadMessage(plaintext []byte) ([]byte, error) {
	if len(plaintext) == 0 {
		return nil, fmt.Errorf("plaintext is empty")
	}
	if checkPadding && !isValidPadding(plaintext) {
		return nil, fmt.Errorf("plaintext doesn't have expected padding")
	}
	return plaintext[:len(plaintext)-int(plaintext[len(plaintext)-1])], nil
}

func padMessage(plaintext []byte) []byte {
	pad := random.Bytes(1)
	pad[0] &= 0xf
	if pad[0] == 0 {
		pad[0] = 0xf
	}
	plaintext = append(plaintext, bytes.Repeat(pad, int(pad[0]))...)
	return plaintext
}

func (cli *Client) handleSenderKeyDistributionMessage(chat, from types.JID, axolotlSKDM []byte) {
	builder := groups.NewGroupSessionBuilder(cli.Store, pbSerializer)
	senderKeyName := protocol.NewSenderKeyName(chat.String(), from.SignalAddress())
	sdkMsg, err := protocol.NewSenderKeyDistributionMessageFromBytes(axolotlSKDM, pbSerializer.SenderKeyDistributionMessage)
	if err != nil {
		cli.Log.Errorf("Failed to parse sender key distribution message from %s for %s: %v", from, chat, err)
		return
	}
	builder.Process(senderKeyName, sdkMsg)
	cli.Log.Debugf("Processed sender key distribution message from %s in %s", senderKeyName.Sender().String(), senderKeyName.GroupID())
}

func (cli *Client) handleHistorySyncNotificationLoop() {
	defer func() {
		cli.historySyncHandlerStarted.Store(false)
		err := recover()
		if err != nil {
			cli.Log.Errorf("History sync handler panicked: %v\n%s", err, debug.Stack())
		}

		// Check in case something new appeared in the channel between the loop stopping
		// and the atomic variable being updated. If yes, restart the loop.
		if len(cli.historySyncNotifications) > 0 && cli.historySyncHandlerStarted.CompareAndSwap(false, true) {
			cli.Log.Warnf("New history sync notifications appeared after loop stopped, restarting loop...")
			go cli.handleHistorySyncNotificationLoop()
		}
	}()
	for notif := range cli.historySyncNotifications {
		cli.handleHistorySyncNotification(notif)
	}
}

func (cli *Client) handleHistorySyncNotification(notif *waE2E.HistorySyncNotification) {
	var historySync waHistorySync.HistorySync
	if data, err := cli.Download(notif); err != nil {
		cli.Log.Errorf("Failed to download history sync data: %v", err)
	} else if reader, err := zlib.NewReader(bytes.NewReader(data)); err != nil {
		cli.Log.Errorf("Failed to create zlib reader for history sync data: %v", err)
	} else if rawData, err := io.ReadAll(reader); err != nil {
		cli.Log.Errorf("Failed to decompress history sync data: %v", err)
	} else if err = proto.Unmarshal(rawData, &historySync); err != nil {
		cli.Log.Errorf("Failed to unmarshal history sync data: %v", err)
	} else {
		cli.Log.Debugf("Received history sync (type %s, chunk %d)", historySync.GetSyncType(), historySync.GetChunkOrder())
		if historySync.GetSyncType() == waHistorySync.HistorySync_PUSH_NAME {
			go cli.handleHistoricalPushNames(historySync.GetPushnames())
		} else if len(historySync.GetConversations()) > 0 {
			go cli.storeHistoricalMessageSecrets(historySync.GetConversations())
		}
		cli.dispatchEvent(&events.HistorySync{
			Data: &historySync,
		})
	}
}

func (cli *Client) handleAppStateSyncKeyShare(keys *waE2E.AppStateSyncKeyShare) {
	onlyResyncIfNotSynced := true

	cli.Log.Debugf("Got %d new app state keys", len(keys.GetKeys()))
	cli.appStateKeyRequestsLock.RLock()
	for _, key := range keys.GetKeys() {
		marshaledFingerprint, err := proto.Marshal(key.GetKeyData().GetFingerprint())
		if err != nil {
			cli.Log.Errorf("Failed to marshal fingerprint of app state sync key %X", key.GetKeyID().GetKeyID())
			continue
		}
		_, isReRequest := cli.appStateKeyRequests[hex.EncodeToString(key.GetKeyID().GetKeyID())]
		if isReRequest {
			onlyResyncIfNotSynced = false
		}
		err = cli.Store.AppStateKeys.PutAppStateSyncKey(key.GetKeyID().GetKeyID(), store.AppStateSyncKey{
			Data:        key.GetKeyData().GetKeyData(),
			Fingerprint: marshaledFingerprint,
			Timestamp:   key.GetKeyData().GetTimestamp(),
		})
		if err != nil {
			cli.Log.Errorf("Failed to store app state sync key %X: %v", key.GetKeyID().GetKeyID(), err)
			continue
		}
		cli.Log.Debugf("Received app state sync key %X (ts: %d)", key.GetKeyID().GetKeyID(), key.GetKeyData().GetTimestamp())
	}
	cli.appStateKeyRequestsLock.RUnlock()

	for _, name := range appstate.AllPatchNames {
		err := cli.FetchAppState(name, false, onlyResyncIfNotSynced)
		if err != nil {
			cli.Log.Errorf("Failed to do initial fetch of app state %s: %v", name, err)
		}
	}
}

func (cli *Client) handlePlaceholderResendResponse(msg *waE2E.PeerDataOperationRequestResponseMessage) {
	reqID := msg.GetStanzaID()
	parts := msg.GetPeerDataOperationResult()
	cli.Log.Debugf("Handling response to placeholder resend request %s with %d items", reqID, len(parts))
	for i, part := range parts {
		var webMsg waWeb.WebMessageInfo
		if resp := part.GetPlaceholderMessageResendResponse(); resp == nil {
			cli.Log.Warnf("Missing response in item #%d of response to %s", i+1, reqID)
		} else if err := proto.Unmarshal(resp.GetWebMessageInfoBytes(), &webMsg); err != nil {
			cli.Log.Warnf("Failed to unmarshal protobuf web message in item #%d of response to %s: %v", i+1, reqID, err)
		} else if msgEvt, err := cli.ParseWebMessage(types.EmptyJID, &webMsg); err != nil {
			cli.Log.Warnf("Failed to parse web message info in item #%d of response to %s: %v", i+1, reqID, err)
		} else {
			msgEvt.UnavailableRequestID = reqID
			cli.dispatchEvent(msgEvt)
		}
	}
}

func (cli *Client) handleProtocolMessage(info *types.MessageInfo, msg *waE2E.Message) {
	protoMsg := msg.GetProtocolMessage()

	if protoMsg.GetHistorySyncNotification() != nil && info.IsFromMe {
		cli.historySyncNotifications <- protoMsg.HistorySyncNotification
		if cli.historySyncHandlerStarted.CompareAndSwap(false, true) {
			go cli.handleHistorySyncNotificationLoop()
		}
		go cli.sendProtocolMessageReceipt(info.ID, types.ReceiptTypeHistorySync)
	}

	if protoMsg.GetPeerDataOperationRequestResponseMessage().GetPeerDataOperationRequestType() == waE2E.PeerDataOperationRequestType_PLACEHOLDER_MESSAGE_RESEND {
		go cli.handlePlaceholderResendResponse(protoMsg.GetPeerDataOperationRequestResponseMessage())
	}

	if protoMsg.GetAppStateSyncKeyShare() != nil && info.IsFromMe {
		go cli.handleAppStateSyncKeyShare(protoMsg.AppStateSyncKeyShare)
	}

	if info.Category == "peer" {
		go cli.sendProtocolMessageReceipt(info.ID, types.ReceiptTypePeerMsg)
	}
}

func (cli *Client) processProtocolParts(info *types.MessageInfo, msg *waE2E.Message) {
	cli.storeMessageSecret(info, msg)
	// Hopefully sender key distribution messages and protocol messages can't be inside ephemeral messages
	if msg.GetDeviceSentMessage().GetMessage() != nil {
		msg = msg.GetDeviceSentMessage().GetMessage()
	}
	if msg.GetSenderKeyDistributionMessage() != nil {
		if !info.IsGroup {
			cli.Log.Warnf("Got sender key distribution message in non-group chat from %s", info.Sender)
		} else {
			encryptionIdentity := info.Sender
			if encryptionIdentity.Server == types.DefaultUserServer && info.SenderAlt.Server == types.HiddenUserServer {
				encryptionIdentity = info.SenderAlt
			}
			cli.handleSenderKeyDistributionMessage(info.Chat, encryptionIdentity, msg.SenderKeyDistributionMessage.AxolotlSenderKeyDistributionMessage)
		}
	}
	// N.B. Edits are protocol messages, but they're also wrapped inside EditedMessage,
	// which is only unwrapped after processProtocolParts, so this won't trigger for edits.
	if msg.GetProtocolMessage() != nil {
		cli.handleProtocolMessage(info, msg)
	}
}

func (cli *Client) storeMessageSecret(info *types.MessageInfo, msg *waE2E.Message) {
	if msgSecret := msg.GetMessageContextInfo().GetMessageSecret(); len(msgSecret) > 0 {
		err := cli.Store.MsgSecrets.PutMessageSecret(info.Chat, info.Sender, info.ID, msgSecret)
		if err != nil {
			cli.Log.Errorf("Failed to store message secret key for %s: %v", info.ID, err)
		} else {
			cli.Log.Debugf("Stored message secret key for %s", info.ID)
		}
	}
}

func (cli *Client) storeHistoricalMessageSecrets(conversations []*waHistorySync.Conversation) {
	var secrets []store.MessageSecretInsert
	var privacyTokens []store.PrivacyToken
	ownID := cli.getOwnID().ToNonAD()
	if ownID.IsEmpty() {
		return
	}
	for _, conv := range conversations {
		chatJID, _ := types.ParseJID(conv.GetID())
		if chatJID.IsEmpty() {
			continue
		}
		if chatJID.Server == types.DefaultUserServer && conv.GetTcToken() != nil {
			ts := conv.GetTcTokenSenderTimestamp()
			if ts == 0 {
				ts = conv.GetTcTokenTimestamp()
			}
			privacyTokens = append(privacyTokens, store.PrivacyToken{
				User:      chatJID,
				Token:     conv.GetTcToken(),
				Timestamp: time.Unix(int64(ts), 0),
			})
		}
		for _, msg := range conv.GetMessages() {
			if secret := msg.GetMessage().GetMessageSecret(); secret != nil {
				var senderJID types.JID
				msgKey := msg.GetMessage().GetKey()
				if msgKey.GetFromMe() {
					senderJID = ownID
				} else if chatJID.Server == types.DefaultUserServer {
					senderJID = chatJID
				} else if msgKey.GetParticipant() != "" {
					senderJID, _ = types.ParseJID(msgKey.GetParticipant())
				} else if msg.GetMessage().GetParticipant() != "" {
					senderJID, _ = types.ParseJID(msg.GetMessage().GetParticipant())
				}
				if senderJID.IsEmpty() || msgKey.GetID() == "" {
					continue
				}
				secrets = append(secrets, store.MessageSecretInsert{
					Chat:   chatJID,
					Sender: senderJID,
					ID:     msgKey.GetID(),
					Secret: secret,
				})
			}
		}
	}
	if len(secrets) > 0 {
		cli.Log.Debugf("Storing %d message secret keys in history sync", len(secrets))
		err := cli.Store.MsgSecrets.PutMessageSecrets(secrets)
		if err != nil {
			cli.Log.Errorf("Failed to store message secret keys in history sync: %v", err)
		} else {
			cli.Log.Infof("Stored %d message secret keys from history sync", len(secrets))
		}
	}
	if len(privacyTokens) > 0 {
		cli.Log.Debugf("Storing %d privacy tokens in history sync", len(privacyTokens))
		err := cli.Store.PrivacyTokens.PutPrivacyTokens(privacyTokens...)
		if err != nil {
			cli.Log.Errorf("Failed to store privacy tokens in history sync: %v", err)
		} else {
			cli.Log.Infof("Stored %d privacy tokens from history sync", len(privacyTokens))
		}
	}
}

func (cli *Client) handleDecryptedMessage(info *types.MessageInfo, msg *waE2E.Message, retryCount int) {
	cli.processProtocolParts(info, msg)
	evt := &events.Message{Info: *info, RawMessage: msg, RetryCount: retryCount}
	cli.dispatchEvent(evt.UnwrapRaw())
}

func (cli *Client) sendProtocolMessageReceipt(id types.MessageID, msgType types.ReceiptType) {
	clientID := cli.Store.ID
	if len(id) == 0 || clientID == nil {
		return
	}
	err := cli.sendNode(waBinary.Node{
		Tag: "receipt",
		Attrs: waBinary.Attrs{
			"id":   string(id),
			"type": string(msgType),
			"to":   types.NewJID(clientID.User, types.LegacyUserServer),
		},
		Content: nil,
	})
	if err != nil {
		cli.Log.Warnf("Failed to send acknowledgement for protocol message %s: %v", id, err)
	}
}<|MERGE_RESOLUTION|>--- conflicted
+++ resolved
@@ -323,18 +323,17 @@
 	cli.dispatchEvent(evt.UnwrapRaw())
 }
 
-<<<<<<< HEAD
+func (cli *Client) migrateSessionStore(pn, lid types.JID) {
+	err := cli.Store.Sessions.MigratePNToLID(context.TODO(), pn, lid)
+	if err != nil {
+		cli.Log.Errorf("Failed to migrate signal store from %s to %s: %v", pn, lid, err)
+	}
+}
+
 type timeStamping struct {
 	duration time.Duration
 	tag      string
 	section  int
-=======
-func (cli *Client) migrateSessionStore(pn, lid types.JID) {
-	err := cli.Store.Sessions.MigratePNToLID(context.TODO(), pn, lid)
-	if err != nil {
-		cli.Log.Errorf("Failed to migrate signal store from %s to %s: %v", pn, lid, err)
-	}
->>>>>>> ef4d2bd3
 }
 
 func (cli *Client) decryptMessages(info *types.MessageInfo, node *waBinary.Node) {
@@ -351,10 +350,8 @@
 	cli.Log.Debugf("Decrypting message from %s", info.SourceString())
 	handled := false
 	containsDirectMsg := false
-<<<<<<< HEAD
 	durations := []timeStamping{}
 	var start time.Time
-=======
 	senderEncryptionJID := info.Sender
 	if info.Sender.Server == types.DefaultUserServer && !info.Sender.IsBot() {
 		if info.SenderAlt.Server == types.HiddenUserServer {
@@ -370,7 +367,6 @@
 			cli.Log.Warnf("No LID found for %s", info.Sender)
 		}
 	}
->>>>>>> ef4d2bd3
 	for _, child := range children {
 		if child.Tag != "enc" {
 			continue
@@ -383,24 +379,16 @@
 		var decrypted []byte
 		var err error
 		if encType == "pkmsg" || encType == "msg" {
-<<<<<<< HEAD
 			//Section 1
 			start = time.Now()
-			decrypted, err = cli.decryptDM(&child, info.Sender, encType == "pkmsg")
-=======
 			decrypted, err = cli.decryptDM(&child, senderEncryptionJID, encType == "pkmsg")
->>>>>>> ef4d2bd3
 			containsDirectMsg = true
 			durations = append(durations, timeStamping{time.Since(start), encType, 1})
 		} else if info.IsGroup && encType == "skmsg" {
-<<<<<<< HEAD
 			//Section 2
 			start = time.Now()
-			decrypted, err = cli.decryptGroupMsg(&child, info.Sender, info.Chat)
+			decrypted, err = cli.decryptGroupMsg(&child, senderEncryptionJID, info.Chat)
 			durations = append(durations, timeStamping{time.Since(start), child.Tag, 2})
-=======
-			decrypted, err = cli.decryptGroupMsg(&child, senderEncryptionJID, info.Chat)
->>>>>>> ef4d2bd3
 		} else if encType == "msmsg" && info.Sender.IsBot() {
 			start = time.Now()
 			targetSenderJID := info.MsgMetaInfo.TargetSender
