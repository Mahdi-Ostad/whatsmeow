--- conflicted
+++ resolved
@@ -24,21 +24,6 @@
 // 	// | NOTE: You must also import the appropriate DB connector, e.g. github.com/mattn/go-sqlite3 for SQLite |
 // 	// |------------------------------------------------------------------------------------------------------|
 
-<<<<<<< HEAD
-// 	dbLog := waLog.Stdout("Database", "DEBUG", true)
-// 	container, err := sqlstore.New("sqlite3", "file:examplestore.db?_foreign_keys=on", dbLog)
-// 	if err != nil {
-// 		panic(err)
-// 	}
-// 	// If you want multiple sessions, remember their JIDs and use .GetDevice(jid) or .GetAllDevices() instead.
-// 	deviceStore, err := container.GetFirstDevice()
-// 	if err != nil {
-// 		panic(err)
-// 	}
-// 	clientLog := waLog.Stdout("Client", "DEBUG", true)
-// 	client := whatsmeow.NewClient(deviceStore, clientLog)
-// 	client.AddEventHandler(eventHandler)
-=======
 	dbLog := waLog.Stdout("Database", "DEBUG", true)
 	ctx := context.Background()
 	container, err := sqlstore.New(ctx, "sqlite3", "file:examplestore.db?_foreign_keys=on", dbLog)
@@ -53,7 +38,6 @@
 	clientLog := waLog.Stdout("Client", "DEBUG", true)
 	client := whatsmeow.NewClient(deviceStore, clientLog)
 	client.AddEventHandler(eventHandler)
->>>>>>> d9bdff42
 
 // 	if client.Store.ID == nil {
 // 		// No ID stored, new login
